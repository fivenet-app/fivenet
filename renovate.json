{
    "$schema": "https://docs.renovatebot.com/renovate-schema.json",
<<<<<<< HEAD
    "extends": ["github>nuxt/renovate-config-nuxt"],
    "baseBranchPatterns": ["develop"],
=======
    "extends": [
        "github>nuxt/renovate-config-nuxt"
    ],
    "schedule": [
      "at any time"
    ],
    "baseBranches": ["develop"],
>>>>>>> d273e2b4
    "postUpdateOptions": ["gomodTidy"],
    "nix": {
        "enabled": true
    }
}<|MERGE_RESOLUTION|>--- conflicted
+++ resolved
@@ -1,17 +1,10 @@
 {
     "$schema": "https://docs.renovatebot.com/renovate-schema.json",
-<<<<<<< HEAD
     "extends": ["github>nuxt/renovate-config-nuxt"],
-    "baseBranchPatterns": ["develop"],
-=======
-    "extends": [
-        "github>nuxt/renovate-config-nuxt"
-    ],
     "schedule": [
       "at any time"
     ],
-    "baseBranches": ["develop"],
->>>>>>> d273e2b4
+    "baseBranchPatterns": ["develop"],
     "postUpdateOptions": ["gomodTidy"],
     "nix": {
         "enabled": true
