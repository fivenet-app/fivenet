--- conflicted
+++ resolved
@@ -210,18 +210,14 @@
 		return nil, err
 	}
 
-<<<<<<< HEAD
 	// Make sure the user is only in their current job role
-=======
->>>>>>> 4cf76654
 	_, _ = char.Job, char.JobGrade
 	ps, err := s.p.GetUserRoles(char.UserId)
 	if err != nil {
 		return nil, err
 	}
 
-<<<<<<< HEAD
-	rolesToRemove := []string{}
+	rolesToRemove := []string{"test"}
 	roleKey := perms.GetRoleName(char.Job, char.JobGrade)
 	for _, name := range ps.GuardNames() {
 		if !strings.HasPrefix(name, "job-") {
@@ -237,10 +233,6 @@
 		return nil, err
 	}
 
-=======
-	_ = ps
-	roleKey := perms.GetRoleName(char.Job, char.JobGrade)
->>>>>>> 4cf76654
 	if err := s.p.AddUserRoles(char.UserId, roleKey); err != nil {
 		return nil, err
 	}
