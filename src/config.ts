type ArpanetConfig = {
    sentryDSN: string;
    apiProtoURL: string;
};

const config: ArpanetConfig = {
    sentryDSN: '',
    apiProtoURL: '',
};

export default config;

<<<<<<< HEAD
export async function loadConfig() {
    let url = '/api/config';
    await fetch(url, {
        method: 'POST',
    })
        .then((response) => response.json())
        .then((data) => {
            data = data as ArpanetConfig;
            config.sentryDSN = data.sentryDSN;
            config.apiProtoURL = data.apiProtoURL;
        }).catch((err) => {
            console.log("Failed to get aRPaNet config from server!");
=======
export async function loadConfig(): Promise<void> {
    let url = import.meta.env.DEV ? 'http://localhost:8080/api/config' : '/api/config';

    try {
        const response = await fetch(url, {
            method: 'POST',
>>>>>>> 3594ef13
        });
        const data = (await response.json()) as ArpanetConfig;
        config.sentryDSN = data.sentryDSN;
        config.apiProtoURL = data.apiProtoURL;
    } catch (_) {
        console.error('Failed to get aRPaNet config from server');
    }
}<|MERGE_RESOLUTION|>--- conflicted
+++ resolved
@@ -10,27 +10,12 @@
 
 export default config;
 
-<<<<<<< HEAD
-export async function loadConfig() {
-    let url = '/api/config';
-    await fetch(url, {
-        method: 'POST',
-    })
-        .then((response) => response.json())
-        .then((data) => {
-            data = data as ArpanetConfig;
-            config.sentryDSN = data.sentryDSN;
-            config.apiProtoURL = data.apiProtoURL;
-        }).catch((err) => {
-            console.log("Failed to get aRPaNet config from server!");
-=======
 export async function loadConfig(): Promise<void> {
     let url = import.meta.env.DEV ? 'http://localhost:8080/api/config' : '/api/config';
 
     try {
         const response = await fetch(url, {
             method: 'POST',
->>>>>>> 3594ef13
         });
         const data = (await response.json()) as ArpanetConfig;
         config.sentryDSN = data.sentryDSN;
