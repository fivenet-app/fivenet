--- conflicted
+++ resolved
@@ -39,7 +39,6 @@
                     this.updatePermissions(resp.getPermissionsList());
                     console.log(resp.getPermissionsList());
 
-<<<<<<< HEAD
                 const path = this.$route.query.redirect?.toString() || '/overview';
 
                 const url = new URL(path);
@@ -47,14 +46,6 @@
             }).catch((err: grpcWeb.RpcError) => {
                 handleGRPCError(err, this.$route);
             });
-=======
-                    const path = this.$route.query.redirect?.toString() || '/overview';
-                    this.$router.push({ path: path, query: {} });
-                })
-                .catch((err: grpcWeb.RpcError) => {
-                    handleGRPCError(err, this.$route);
-                });
->>>>>>> d2125cd4
         },
         getTimeInHoursAndMins(timeInsSeconds: number): string {
             if (timeInsSeconds && timeInsSeconds > 0) {
