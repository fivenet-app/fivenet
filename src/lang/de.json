{
    "pages": {
        "index": {
            "welcome": "Willkommen bei FiveNet!",
            "subtext": "Von der Suche in der Bürger- und Fahrzeugdatenbank des Staates über das Ausfüllen von Dokumenten für Untersuchungen, Gerichtsverfahren und einer Karte Ihrer Kollegen und Einsätze. All das und mehr ist (weitestgehend) in diesem Netzwerk, dem FiveNet, bereit.",
            "whats_new_in": "Siehe die Neuerungen in Version {version}"
        },
        "overview": {
            "features": {
                "citizens": "Suche und finde Informationen über Bürger, einschließlich grundlegender Informationen, Lizenzen und zugehörigen Dokumenten.",
                "vehicles": "Suche und finde Informationen zu Fahrzeugen.",
                "documents": "Suche und erstelle Dokumente, entweder mit Vorlagen oder von Grund auf neu.",
                "jobs": "Infos über deinen Job und Mitarbeitermanagement.",
                "livemap": "Live-Positionen von Einsätzen und Kollegen.",
                "centrum": "Leitstelle, für das Zuweisen von Einsätze."
            }
        },
        "documents": {
            "templates": {
                "create_template": "Vorlage erstellen",
                "title": "Vorlagen",
                "edit": {
                    "title": "Vorlage editieren"
                },
                "view": {
                    "title": "Vorlagenansicht"
                }
            },
            "title": "Dokumente",
            "create": {
                "title": "Dokument erstellen"
            },
            "edit": {
                "title": "Dokument editieren"
            },
            "id": {
                "title": "Dokument anzeigen"
            },
            "categories": {
                "title": "Dokumentkategorien"
            }
        },
        "rector": {
            "features": {
                "properties": "Stelle deine Job Eigenschaften ein (e.g., Mitarbeiter-Marker-Farbe).",
                "jobs": "Richten Sie die Rollen, Job Ränge und Berechtigungen für Ihre Fraktion ein.",
                "audit_log": "Eine Überprüfung der Schritte, die von Ihren Kollegen unternommen wurden.",
                "limiter": "Begrenzen was Fraktionen sehen können (Mitarbeiter Standorte, Einsätze...).",
                "laws": "Erstelle und aktualisiere die Gesetzbücher des Staates.",
                "units": "Anzeigen, Erstellen und Aktualisieren von Einheiten für die Leitstelle.",
                "filestore": "Auflisten und verwalten aller Dateien.",
                "settings": "Verwalten von FiveNet-Einstellungen."
            },
            "roles": {
                "title": "Rollen",
                "id": {
                    "title": "Rolle anzeigen"
                }
            },
            "limiter": {
                "title": "Begrenzer"
            },
            "laws": {
                "title": "Gesetzbücher",
                "add_new_law": "Gesetz hinzufügen",
                "add_new_law_book": "Gesetzbuch erstellen"
            },
            "filestore": {
                "title": "Datenspeicher"
            },
            "settings": {
                "title": "FiveNet-Einstellungen"
            }
        },
        "notfound": {
            "title": "404 Nicht gefunden",
            "page_not_found": "Seite nicht gefunden",
            "error": "4😵‍💫4 Fehler",
            "fun_error": "Es scheint, als hätten Sie sich verirrt. Lass uns zurück zum Anfang gehen!"
        },
        "citizens": {
            "title": "Bürger",
            "id": {
                "title": "Bürger Akte"
            }
        },
        "jobs": {
            "title": "Beruf",
            "colleagues": {
                "title": "Kollegen",
                "single": {
                    "title": "Kollegen-Info"
                }
            },
            "conduct": {
                "title": "Führungsregister"
            },
            "requests": {
                "title": "Anfragen"
            },
            "timeclock": {
                "title": "Stempeluhr"
            },
            "overview": {
                "title": "Berufsübersicht"
            }
        },
        "vehicles": {
            "title": "Fahrzeuge"
        },
        "error": {
            "title": "Fehler aufgetreten",
            "subtitle": "Ein fataler Fehler ist aufgetreten, bitte versuche es erneut.",
            "error_message": "Fehlermeldung:",
            "copy_error": "Fehlerbericht kopieren"
        },
        "qualifications": {
            "title": "Qualifikationen",
            "single": {
                "title": "Qualifizierung"
            },
            "edit": {
                "title": "Qualifikation bearbeiten"
            }
        },
        "auth": {
            "logout": {
                "subtitle": "Sie werden in wenigen Sekunden zur Homepage weitergeleitet.",
                "header": "Abgemeldet"
            }
        }
    },
    "copyright": "Copyright © {year} Galexrt Alle Rechte vorbehalten.",
    "common": {
        "login": "Anmelden",
        "logout": "Abmelden",
        "sign_out": "Abmelden",
        "username": "Benutzername",
        "password": "Passwort",
        "overview": "Übersicht",
        "citizen": "Bürger | Bürger",
        "vehicle": "Fahrzeug | Fahrzeuge",
        "document": "Dokument | Dokumente",
        "job": "Beruf",
        "livemap": "Karte",
        "control_panel": "Einstellungen",
        "about": "Über",
        "search": "Suche",
        "phone": "Telefon",
        "number": "Nummer",
        "name": "Name",
        "sex": "Geschlecht",
        "height": "Größe",
        "action": "Aktion | Aktionen",
        "date_of_birth": "Geburtsdatum",
        "next": "Weiter",
        "previous": "Zurück",
        "wanted": "Gesucht",
        "loading": "Lade {0}...",
        "unable_to_load": "{0} konnte nicht geladen werden!",
        "profile": "Profil",
        "activity": "Aktivität",
        "home": "Startseite",
        "not_found": "Keine {0} gefunden!",
        "visum": "Visum",
        "license": "Lizenz | Lizenzen",
        "not": "Nicht",
        "close": "Schließen | Geschlossen",
        "open": "Öffnen | Offen",
        "last_used": "Zuletzt Genutzt",
        "rank": "Rang",
        "playtime": "Spielzeit",
        "choose": "Auswählen",
        "clipboard": "Zwischenablage",
        "select": "Auswählen | Ausgewählt",
        "title": "Titel",
        "creator": "Ersteller",
        "plate": "Kennzeichen",
        "model": "Modell",
        "owner": "Eigentümer",
        "category": "Kategorie | Kategorien",
        "description": "Beschreibung",
        "create": "Erstellen",
        "account": "Konto",
        "info": "Info",
        "data": "Daten",
        "your": "deine",
        "character": "Charakter | Charaktere",
        "user": "Benutzer | Benutzer",
        "delete": "Löschen",
        "require": "Erfordert",
        "max": "Maximal",
        "template": "Vorlage | Vorlagen",
        "go_back": "Zurück",
        "content": "Inhalt",
        "schema": "Schema",
        "edit": "Editieren",
        "post": "Veröffentlichen",
        "state": "Zustand",
        "reference": "Referenz | Referenzen",
        "relation": "Beziehung | Beziehungen",
        "access": "Zugriff",
        "submit": "Absenden",
        "save": "Speichern",
        "remove": "Entfernen",
        "add": "Hinzufügen",
        "created": "Erstellt",
        "created_at": "Erstellt am",
        "created_by": "Erstellt von",
        "updated_at": "Aktualisiert am",
        "target": "Ziel",
        "source": "Quelle",
        "date": "Datum",
        "comment": "Kommentar | Kommentare",
        "employee": "Mitarbeiter",
        "dispatch": "Einsatz | Einsätze",
        "latitude": "Breitengrad",
        "longitude": "Längengrad",
        "filter": "Filter",
        "postal": "PLZ | PLZs",
        "retry": "Erneut versuchen",
        "time_range": "Zeitspanne",
        "from": "Von",
        "to": "Bis",
        "audit_log": "Auditprotokoll",
        "id": "ID | IDs",
        "time": "Zeit",
        "service": "Service",
        "copy": "Kopieren",
        "prop": "Eigenschaft",
        "theme": "Design",
        "job_grade": "Arbeitsgrad",
        "role": "Rolle | Rollen",
        "permission": "Berechtigung | Berechtigungen",
        "license_plate": "Kennzeichen",
        "type": "Art",
        "propertie": "Eigenschaft | Eigenschaften",
        "connect": "Verbinden",
        "disconnect": "Trennen",
        "time_ago": {
            "just-now": "gerade jetzt",
            "ago": "vor {0}",
            "in": "in {0}",
            "last-month": "Letzter Monat",
            "next-month": "Nächster Monat",
            "month": "Monat | Monate",
            "last-year": "Letztes Jahr",
            "next-year": "Nächstes Jahr",
            "year": "Jahr | Jahre",
            "yesterday": "gestern",
            "tomorrow": "morgen",
            "day": "Tag | Tage",
            "last-week": "Letzte Woche",
            "next-week": "Nächste Woche",
            "week": "Woche | Wochen",
            "hour": "Stunde | Stunden",
            "minute": "Minute | Minuten",
            "second": "Sekunde | Sekunden"
        },
        "min": "Minimum",
        "count": "Anzahl",
        "other": "Andere",
        "result": "Ergebnis | Ergebnisse",
        "total_count": "Gesamtanzahl",
        "none_selected": "Keine {0} ausgewählt",
        "no_licenses": "Keine Lizenzen",
        "available": "verfügbar",
        "reason": "Grund | Gründe",
        "preview": "Vorschau",
        "option": "Option | Optionen",
        "weight": "Gewichtung",
        "notification": "Benachrichtigung | Benachrichtigungen",
        "received": "Erhalten",
        "advanced_search": "Erweiterte Suche",
        "method": "Methode",
        "law": "Gesetz | Gesetze",
        "law_book": "Gesetzbuch | Gesetzbücher",
        "traffic_infraction_points": "StVo Punkt | StVo Punkte",
        "point": "Keine Punkte | {n} Punkt | {n} Punkte",
        "deleted": "Gelöscht",
        "summary": "Zusammenfassung",
        "update": "Aktualisieren",
        "dispatch_center": "Leitstelle",
        "reset": "Zurücksetzen",
        "assign": "Zuweisen",
        "detail": "Detail | Details",
        "not_selected": "Nicht ausgewählt | Nichts ausgewählt",
        "crime": "Verbrechen",
        "fine": "Strafe",
        "detention_time": "Gefängniszeit",
        "money": "Geld",
        "no_open_fine": "Keine offenen Geldstrafe",
        "location": "Standort | Standorte",
        "units": "Keine Einheiten | {n} Einheit | {n} Einheiten",
        "unit": "Einheit | Einheiten",
        "color": "Farbe",
        "initials": "Initialen",
        "updated": "Aktualisiert",
        "members": "Mitglieder",
        "anon": "Anonym",
        "setting": "Einstellung | Einstellungen",
        "cancel": "Abbrechen",
        "enabled": "Aktiviert",
        "status": "Status",
        "mode": "Modus | Modi",
        "join": "Beitreten | Beigetreten",
        "leave": "Verlassen | Verlassen",
        "message": "Nachricht | Nachrichten",
        "unknown": "Unbekannt",
        "code": "Code | Codes",
        "accept": "Akzeptieren | Akzeptiert",
        "decline": "Ablehnen | Abgelehnt",
        "licenses": "Lizenzen",
        "sent_by": "Gesendet von",
        "sent_at": "Gesendet am",
        "go_to_location": "Gehe zu Koordinaten",
        "no_location": "Keine Koordinaten",
        "your_dispatches": "Ihre Einsätze",
        "no_assigned_dispatches": "Keine zugewiesenen Einsätze.",
        "join_unit": "Einheit beitreten",
        "leave_unit": "Einheit wechseln/ verlassen",
        "no_own_unit": "In keiner Einheit.",
        "member": "Keine Mitglieder | {n} Mitglied | {n} Mitglieder",
        "attributes": "Attribut | Attribute",
        "last_update": "Letzte Aktualisierung",
        "disponents": "Disponent | Disponenten",
        "disponent": "Keine Disponenten | {n} Disponent | {n} Disponenten",
        "confirm": "Bestätigen | Bestätigt",
        "word": "Wort | Wörter",
        "marker": "Markierung | Markierungen",
        "radius": "Radius",
        "opacity": "Deckkraft",
        "char": "Charakter | Charaktere",
        "self_assign": "Selbst zuweisen",
        "expires_in": "Läuft ab in",
        "colleague": "Kollege | Kollegen",
        "colleagues": "Keine Kollegen | {n} Kollege | {n} Kollegen",
        "expires_at": "Läuft ab am",
        "expired": "Abgelaufen",
        "conduct_register": "Führungsregister",
        "call": "Anruf",
        "phone_number": "Telefonnummer",
        "back": "Zurück",
        "timeclock": "Stempeluhr",
        "active": "Aktiv",
        "sum": "Summe",
        "avg": "Durchschnitt",
        "read_more": "Mehr Lesen",
        "read_less": "Weniger Lesen",
        "request": "Anfrage | Anfragen",
        "requests": "Keine Anfragen | {n} Anfrage | {n} Anfragen",
        "begins_at": "Beginnt am",
        "ends_at": "Endet am",
        "hide": "Verstecken",
        "approve": "Genehmigen | Genehmigt",
        "na": "Nicht angegeben",
        "privacy_policy": "Datenschutzerklärung",
        "imprint": "Impressum",
        "comments": "Keine Kommentare | {n} Kommentar | {n} Kommentare",
        "dispatches": "Einsätze",
        "refresh": "Neuladen",
        "forward": "Vorwärts",
        "points": "Punkt | Punkte",
        "hints": "Hinweis | Hinweise",
        "icon": "Icon",
        "disabled": "Deaktiviert",
        "legend": "Legende",
        "radio_frequency": "Funk-Frequenz",
        "click_here": "Klicke hier",
        "yes": "Ja",
        "no": "Nein",
        "page": "Seite",
        "department": "Dienststelle",
        "none": "Keine {0}",
        "department_postal": "Postleitzahl der Dienststelle",
        "blood_type": "Blutgruppe",
        "motd": "MOTD",
        "fallback_mode": "Fallback-Modus",
        "volume": "Lautstärke",
        "avatar": "Profilbild",
        "image": "Bild",
        "logo": "Logo",
        "absence_date": "Abwesenheitsdatum",
        "mug_shot": "Fahndungsfoto",
        "file_size": "Dateigröße",
        "predefined": "Vordefiniert | Vordefinierte",
        "discord": "Discord",
        "redirecting_to": "Sie werden weitergeleitet zu {0}...",
        "absent": "Abwesend",
        "upload": "Hochladen",
        "postal_code": "Postleitzahl | Postleitzahlen",
        "duration": "Dauer",
        "inactive_colleagues": "Inaktive Kollegen",
        "qualifications": "Qualifizierung | Qualifizierungen",
        "score": "Ergebnis",
        "calendar_week": "KW",
        "requirements": "Anforderung | Anforderungen",
        "read": "Gelesen",
        "abbreviation": "Abkürzung",
        "approver": "Genehmiger",
        "approved_at": "Genehmigt am",
        "superuser": "SuperUser",
        "restore": "Wiederherstellen",
        "mark": "Markieren",
        "goto": "Gehe zu",
        "goto_item": "Gehe zu {0}",
        "help": "Hilfe",
        "shortcuts": "Abkürzungen",
        "commandpalette": "Befehlspalette",
        "language": "Sprache | Sprachen",
        "query_not_found": "nicht gefunden.",
        "file": "Datei | Dateien",
        "entry": "Eintrag | Einträge",
        "qualification": "Qualifizierung | Qualifizierungen",
        "toc": "Inhaltsverzeichnis",
        "dialog": "Dialog | Dialogs"
    },
    "components": {
        "partials": {
            "sidebar": {
                "change_character": "Charakter wechseln"
            },
            "data_error_block": {
                "default_title": "Ihre Daten konnten nicht geladen werden!",
                "default_message": "Bitte versuche es gleich noch einmal."
            },
            "sidebar_notifications": "Zu Benachrichtigungen gehen",
            "confirm_dialog": {
                "title": "Gefährliche Aktion",
                "description": "Sind Sie sicher, dass Sie diese potenziell gefährlichen Aktionen durchführen wollen? Alle damit verbundenen Daten werden für immer von unseren Servern gelöscht. Diese Aktion kann nicht rückgängig gemacht werden."
            },
            "table_pagination": {
                "page_count": "Seite {current} von {maxPage} à {size} Einträge (Gesamt {total})"
            }
        },
        "clipboard": {
            "clipboard_button": {
                "add": "Zur Zwischenablage hinzufügen"
            },
            "clipboard_modal": {
                "clear": "Zwischenablage leeren",
                "no_data": "Keine {0} in der Zwischenablage",
                "title": "Deine Zwischenablagen Inhalte"
            }
        },
        "documents": {
            "document_comment_entry": {
                "edit_comment": "Bearbeite deinen Kommentar"
            },
            "document_comments": {
                "add_comment": "Füge deinen Kommentar hinzu",
                "no_comments": "Noch keine Kommentare veröffentlicht"
            },
            "document_editor": {
                "add_permission": "Berechtigung hinzufügen",
                "quill": {
                    "msg": "Das HTML des Editors kann hier bearbeitet werden, nach Klicken von \"OK\" wird der Inhalt dadurch ersetzt.",
                    "okText": "Ok"
                }
            },
            "document_managers": {
                "view_current": "Aktuelles anzeigen",
                "add_new": "Neu hinzufügen",
                "links": "Verlinkungen",
                "solves": "Löst",
                "closes": "Schließt",
                "deprecates": "veraltet",
                "open_document": "Dokument öffnen",
                "remove_reference": "Referenz entfernen",
                "add_reference": "Referenz hinzufügen",
                "open_citizen": "Bürger öffnen",
                "remove_relation": "Beziehung entfernen",
                "add_relation": "Beziehung hinzufügen",
                "mentioned": "Erwähnt",
                "targets": "Zielt",
                "caused": "Verursacht"
            },
            "document_list": {
                "no_documents_hint": "Entweder aktualisieren Sie Ihre Suchanfrage oder erstellen Sie das erste Dokument mit der oben stehenden Schaltfläche \"Erstellen\"."
            },
            "categories": {
                "modal": {
                    "create_category": "Kategorie Erstellen",
                    "update_category": "Kategorie Aktualisieren"
                }
            },
            "templates": {
                "modal": {
                    "no_template": "Ohne Vorlage"
                },
                "templates_modal": {
                    "no_template": "Ohne Vorlage"
                }
            },
            "activity_list": {
                "legend": {
                    "added": "Hinzugefügt",
                    "removed": "Entfernt",
                    "changed": "Geändert"
                },
                "difference": "Unterschied"
            },
            "document_view": {
                "take_ownership": "Besitz übernehmen"
            },
            "document_request_access": {
                "title": "Sie haben keinen Zugriff auf das Dokument",
                "message": "Jedoch können Sie Zugriff auf das Dokument per unterem Knopf beanfragen.",
                "callback_message": "Hier Zugriff beanfragen"
            }
        },
        "livemap": {
            "starting_datastream": "Starte Karten-Datenstrom...",
            "failed_datastream": "Karten-Datenstrom fehlgeschlagen!",
            "center_selected_marker": "Zentriere ausgewählten Marker",
            "paused_datastream": "Karten-Datenstrom pausiert (Fenster nicht im Fokus).",
            "settings": {
                "marker_size": "Größe der Kartenmarkierung"
            },
            "create_marker": {
                "title": "Markierung erstellen",
                "subtitle": "Erstelle eine neue Markierung."
            },
            "update_marker": {
                "title": "Markierung aktualisieren",
                "subtitle": "Aktualisiere eine existierende Markierung."
            },
            "show_unit_names": "Zeige Einheiten Namen (gilt nur für Karten-Ansicht)",
            "show_unit_status": "Zeige Einheiten Status Farbe",
            "show_all_dispatches": "Zeige alle Einsätze an (gilt nur für Karten-Ansicht)",
            "restarting_datastream": "Wiederherstellung des Datenstroms..."
        },
        "rector": {
            "job_props": {
                "job_properties": "Job Eigenschaften",
                "your_job_properties": "Deine FiveNet Job Eigenschaften.",
                "livemap_marker_color": "Karten-Marker-Farbe",
                "quick_buttons": "Schnellzugriff Knöpfe",
                "discord_guild_id": "Discord Guild/Server ID",
                "invite_bot": "Bot einladen",
                "last_sync": "Letzte Synchronisation",
                "user_info_sync": "Mitarbeiter Sync (Namen und Ränge-Rollen)",
                "user_info_sync_settings": {
                    "employee_role_enabled": "Erstelle und Verwalte Mitarbeiter Rolle",
                    "employee_role_format": "Mitarbeiter-Rollen-Format (%s wird durch den Job Namen erstetzt)",
                    "grade_role_format": "Rang-Rollen-Format (%grade% wird durch die Rang-Nummer, %grade_label% durch das Rang-Label ersetzt)",
                    "unemployed_enabled": "Verwalte die Rolle für Arbeitslose",
                    "unemployed_mode": "Modus für das Behandeln von Arbeitslosen",
                    "unemployed_role_name": "Arbeitslosen Rolle"
                },
                "status_log": "Statusprotokoll",
                "status_log_settings": {
                    "channel_id": "Channel-ID"
                },
                "discord_sync_settings": {
                    "title": "Discord-Bot-Synchronisations-Einstellungen",
                    "subtitle": "Verwalte die Discord-Bot-Synchronisations-Einstellungen."
                },
                "jobs_absence_settings": {
                    "jobs_absence_role_enabled": "Verwalte die Abwesenheitsrolle",
                    "jobs_absence_role_name": "Abwesenheitsrolle"
                }
            },
            "role_view": {
                "add_permission": "Berechtigung hinzufügen"
            },
            "app_config": {
                "auth": {
                    "title": "Authentifizierung",
                    "description": "Authentifizierung Einstellungen",
                    "sign_up": "Registrierung"
                },
                "perms": {
                    "title": "Berechtigungen",
                    "description": "Berechtigungssystem Optionen.",
                    "default_perms": "Standardberechtigungen"
                },
                "website": {
                    "title": "Website",
                    "description": "Website Einstellunge, wie zum Beispiel die Fußzeilen Verlinkungen.",
                    "links": {
                        "title": "Verlinkungen"
                    }
                },
                "job_info": {
                    "title": "Berufs-Info",
                    "description": "Arbeitslosen-Beruf-Info für das System und Liste der öffentlichen und versteckten Berufe.",
                    "unemployed_job": "Beruf der Arbeitslosen",
                    "public_jobs": "Öffentliche Berufe",
                    "hidden_jobs": "Versteckte Berufe"
                },
                "user_tracker": {
                    "title": "Spieler-Tracker",
                    "description": "Liste der über die Livemap getrackten Berufe, und welche Berufe in der Stempeluhr getrackt werden sollen.",
                    "refresh_time": "Aktualisierungszeit",
                    "db_refresh_time": "Datenbank-Aktualisierungszeit",
                    "livemap_jobs": "Livemap-Berufe"
                },
                "discord": {
                    "description": "FiveNet Discord-Bot-Einstellungen.",
                    "bot_invite_url": "Bot-Einladungs-URL",
                    "sync_interval": "Synchronisierungsinterval"
                },
                "save": {
                    "description": "Stellen Sie sicher, dass Sie alle Konfigurationsoptionen vor dem Speichern der Konfiguration überprüfen."
                }
            }
        },
        "debug_info": {
            "title": "Debug-Informationen",
            "subtitle": "Wichtige Informationen bei der Meldung von Problemen mit FiveM.",
            "perms": "Aktuelle Berechtigungen",
            "active_char_id": "ID des aktiven Charakters",
            "access_token_expiration": "Ablauf des Zugangstokens",
            "reset_clipboard": "Zwischenablage zurücksetzen",
            "debug_functions": "Debug-Funktionen",
            "reset_local_storage": "Lokalen Browser-Speicher zurücksetzen",
            "factory_reset": "FiveNet App auf Standard zurücksetzen",
            "version": "Version",
            "nui_info": "NUI-Info",
            "no_char_selected": "Kein Charakter ausgewählt, bitte wählen Sie einen Charakter aus und probieren Sie es erneut.",
            "test_notifications": "Teste Benachrichtigungen"
        },
        "penaltycalculator": {
            "title": "Strafenrechner"
        },
        "centrum": {
            "create_dispatch": {
                "title": "Einsatz Erstellen",
                "subtitle": "Erstelle einen neuen Einsatz."
            },
            "assign_dispatch": {
                "title": "Einsatz Zuweisen"
            },
            "take_dispatch": {
                "title": "Einsatz Annehmen",
                "subtitle": "Übernehme zugewiesene Einsätze schnell und einfach."
            },
            "update_dispatch_status": {
                "title": "Aktualisiere Einsatz Status"
            },
            "assign_unit": {
                "title": "Benutzer einer Einheit zuordnen"
            },
            "update_unit_status": {
                "title": "Aktualisiere Einheit Status"
            },
            "dispatch_center": {
                "starting_datastream": "Start Leitstellen Datenstrom...",
                "failed_datastream": "Leistellen Datenstrom fehlgeschlagen!",
                "join_center": "Trete der Leitstelle bei, indem du hier klickst."
            },
            "livemap": {
                "mark_on_gps": "Auf GPS markieren",
                "total_dispatches": "Gesamtanzahl Einsätze"
            },
            "units": {
                "create_unit": "Einheit erstellen",
                "update_settings": "Einstellungen ändern",
                "update_unit": "Einheit aktualisieren",
                "feed": {
                    "item": {
                        "UNKNOWN": "Unbekannter Einheiten-Status",
                        "USER_ADDED": "Mitglied zu Einheit hinzugefügt",
                        "USER_REMOVED": "Mitglied von Einheit entfernt",
                        "UNAVAILABLE": "Einheit nicht verfügbar",
                        "AVAILABLE": "Einheit verfügbar",
                        "ON_BREAK": "Einheit auf Pause",
                        "BUSY": "Einheit beschäftigt"
                    }
                },
                "attributes": {
                    "static": "Statisch",
                    "no_dispatch_auto_assign": "Keine automatische Einsatz Zuweisung"
                }
            },
            "dispatches": {
                "feed": {
                    "item": {
                        "NEW": "Einsatz erstellt",
                        "UNASSIGNED": "Keine Einheiten an Einsatz zugewiesen",
                        "UNIT_ASSIGNED": "Einheit an Einsatz zugewiesen",
                        "UNIT_UNASSIGNED": "Einheit von Einsatz abgezogen",
                        "EN_ROUTE": "Auf dem Weg zum Einsatz",
                        "ON_SCENE": "Vor Ort zum Einsatz",
                        "NEED_ASSISTANCE": "Einheit benötigt Verstärkung",
                        "COMPLETED": "Einsatz abgeschlossen",
                        "CANCELLED": "Einsatz abgebrochen",
                        "ARCHIVED": "Einsatz archiviert",
                        "UNIT_ACCEPTED": "Einsatz von Einheit akzeptiert",
                        "UNIT_DECLINED": "Einsatz von Einheit abgelehnt",
                        "UNSPECIFIED": "Unbekannter Einsatz-Status"
                    }
                },
                "attributes": {
                    "multiple": "Mehrere Einsätze",
                    "too_old": "Abgebrochen, Einsatz zu alt",
                    "duplicate": "Duplikat"
                }
            }
        },
        "jobs": {
            "conduct": {
                "List": {
                    "show_expired": "Zeige Abgelaufene",
                    "no_expiration": "Kein Verfallsdatum."
                },
                "CreateOrUpdateModal": {
                    "create": {
                        "title": "Erstelle neuen Führungsregister Eintrag"
                    },
                    "update": {
                        "title": "Aktualisiere Führungsregister Eintrag"
                    }
                }
            },
            "timeclock": {
                "List": {
                    "per_day": "Pro Tag"
                },
                "Stats": {
                    "7_days": "Letzten 7 Tage",
                    "weekly": "Wöchentliche Zusammenfassung",
                    "sum": "Gesamte Dienstzeit",
                    "avg": "Durchschnittliche Dienstzeit",
                    "max": "Längste Dienstzeit"
                }
            },
            "self_service": {
                "title": "Eigenverwaltung",
                "set_absence_date": "Urlaub eintragen",
                "set_profile_picture": "Profilbild aktualisieren"
            }
        },
        "bodycheckup": {
            "title": "Körper Untersuchung",
            "no_points": "Keine Punkte ausgewählt!",
            "bmi_calculator": "BMI-Rechner",
            "bmi": "Body-Mass-Index",
            "mass": "Gewicht (in KG)",
            "height": "Größe (in Metern)"
        },
        "hints": {
            "start_text": "Wussten Sie schon...?",
            "click_me": "Klicke hier.",
            "startpage": {
                "content": "Die Startseite von FiveNet können Sie in Ihren Kontoinformationen festlegen."
            },
            "documenteditor": {
                "content": "Sie können in den Konto-Einstellungen einen dunklen Modus für den Editor aktivieren."
            },
            "rector_roles_list": {
                "content": "Die Berechtigungen werden von den unteren auf die oberen Ränge vererbt. Wenn Rang 1 Dokumente einsehen kann, können alle Ränge einschließlich Rang 1 dies ebenfalls tun. Wird Rang 4 die Einsichtnahme in Dokumente verweigert, können die Ränge 4 und höher keine Dokumente einsehen."
            },
            "template_editor_templating": {
                "content": "Sie können Golang HTML Templating im oberen Feld benutzen. Für kopierbereite-Ausschnitte und Tricks folgen Sie dem Link."
            },
            "commandpalette": {
                "content": "FiveNet hat eine Befehlspalette für Power-User! Sie können diese mit folgenden Tastenkombination öffnen:",
                "keyboard": "STRG+K"
            }
        },
        "notifications": {
            "title": "Benachrichtigungen",
            "mark_read": "Als gelesen markieren",
            "mark_all_read": "Alle als gelesen markieren",
            "include_read": "Gelesene Benachrichtigungen",
            "unread": "Ungelesen"
        },
        "about": {
            "introduction": {
                "pre_title": "Mehr Zeit für GTA V Roleplay.",
                "title": "Ein besserer Arbeitsablauf",
                "content": "Einfaches Suchen nach Bürgern und Fahrzeugen. Mit dem Dokumentzugriffssystem ist es einfach, Dokumente zu erstellen und sicher mit Ihren Kollegen zu teilen. Eine Karte, die die letzten Einsätze und die Standorte Ihrer Kollegen anzeigt.",
                "feature_one": {
                    "title": "Suche nach Zustandsdaten.",
                    "content": "Sie können nach Bürgern und Fahrzeugen suchen. Sie können auch einen Bürger als gesucht markieren."
                },
                "feature_two": {
                    "title": "Sichere Dokumentenfreigabe.",
                    "content": "Dokumente können einfach mit Ihren Kollegen und anderen Fraktionen auf dem Server geteilt werden."
                },
                "feature_three": {
                    "title": "Karte.",
                    "content": "Sehen Sie den Standort Ihrer Kollegen und Einsätze live. Es stehen verschiedene Kartentypen zur Verfügung."
                }
            },
            "faq": {
                "title": "Häufig gestellte Fragen",
                "one": {
                    "question": "Wer hat FiveNet erstellt?",
                    "answer": "Galexrt und Clover sind derzeit die Hauptverantwortlichen, die an FiveNet arbeiten."
                },
                "two": {
                    "question": "Warum wurde FiveNet erstellt?",
                    "answer": "Es begann als eine Möglichkeit für Galexrt, die Frontend-Entwicklung zu erlernen, und entwickelte sich dann zu einer Möglichkeit für den ModernV Server, eine Alternative zu VPC CopNet/ MedicNet zu haben."
                },
                "three": {
                    "question": "Wo kann ich die Entwicklungs-Roadmap von FiveNet finden?",
                    "answer": "<a class=\"underline\" href=\"{repoLink}/#readme\">Klicken Sie hier (GitHub galexrt/fivenet README)</a>."
                },
                "four": {
                    "question": "Ich habe einen Fehler oder ein anderes Problem mit FiveNet gefunden. Wo melde ich es?",
                    "answer": "Bitte melden Sie Probleme entweder auf <a class=\"underline\" href=\"{discordLink}\">dem Galexrt Discord-Server</a> oder auf <a class=\"underline\" href=\"{repoLink}\">dem FiveNet GitHub-Projekt</a>."
                }
            },
            "questions_or_issues": {
                "title": "Haben Sie Fragen oder Probleme?",
                "content": "Stellen Sie sicher, dass Sie dem Discord-Server beitreten, falls Sie Probleme oder Fragen zu FiveNet haben."
            },
            "join_discord": "Tritt dem Discord-Server von Galexrt bei",
            "licenses_list": "FiveNet Lizenz und Liste der genutzten Third-Party Lizenzen",
            "subtitle": "Über FiveNet und seine Ersteller.",
            "licenses": {
                "subtitle": "Liste und Informationen zu den Lizenzen des in FiveNet verwendeten Code, Bibliotheken und Medien."
            }
        },
        "qualifications": {
            "create_new_qualification": "Erstelle neue Qualifikation",
            "user_qualifications": "Ihre Qualifikationen",
            "all_qualifications": "Alle Qualifikationen",
            "user_requests": "Angefragte Qualifikationen",
            "take_test": "Prüfung ablegen",
            "request_modal": {
                "title": "Qualifikation anfragen"
            }
        },
        "language_switcher": {
            "title": "Sprache wechseln"
        },
        "auth": {
            "AccountInfo": {
                "title": "Konto-Informationen",
                "subtitle": "Deine FiveNet Konto-Informationen.",
                "license": "Identifier/ Lizenz",
                "change_password": "Passwort ändern",
                "change_password_button": "Konto-Passwort ändern",
                "change_username": "Benutzername ändern",
                "change_username_button": "Konto-Benutzername ändern"
            },
            "LoginForm": {
                "register_account": "Konto mit Token erstellen",
                "login_error": "Es gab einen Fehler beim Login, bitte versuche es erneut!",
                "title": "Anmeldung",
                "forgot_password": "Passwort vergessen",
                "social_login_disabled": "Um den Social Login Login zu nutzen müssen Cookies akzeptiert werden."
            },
            "ChangePasswordModal": {
                "change_password": "Passwort ändern",
                "current_password": "Momentanes Passwort",
                "new_password": "Neues Passwort"
            },
            "OAuth2Connections": {
                "title": "Social Login-Verbindungen",
                "subtitle": "Ihr Social Login Login, für schnelleres Anmelden und coole zusätzliche Funktionen."
            },
            "ForgotPassword": {
                "title": "Passwort vergessen",
                "subtitle": "Um Ihr Passwort zurückzusetzen, treten Sie dem FiveM-Server bei und geben Sie den Befehl /fivenet ein, um einen neuen Registrierungstoken zu erhalten.",
                "registration_token": "Registrierungstoken",
                "submit_button": "Neues Passwort festlegen",
                "back_to_login_button": "Zurück zur Anmeldung",
                "create_error": "Es ist ein Fehler beim Festlegen Ihres neuen Passworts aufgetreten, bitte versuchen Sie es erneut!"
            },
            "RegistrationForm": {
                "title": "Konto erstellen",
                "registration_token": "Registrierungstoken",
                "submit_button": "Konto erstellen",
                "back_to_login_button": "Zurück zur Anmeldung",
                "create_error": "Es gab einen Fehler während dein Konto erstellt wurde, bitte versuche es erneut!",
                "subtitle": "Um ein Konto zu erstellen, treten Sie dem FiveM-Server bei und geben Sie den Befehl /fivenet ein."
            },
            "UserSettingsPanel": {
                "title": "Eigene FiveNet-Einstellungen",
                "subtitle": "Eigene FiveNet-Einstellungen.",
                "set_startpage": {
                    "title": "Startseite nach Charakterauswahl",
                    "no_char_selected": "Um eine Startseite auszuwählen, müssen Sie zuerst einen Charakter auswählen."
                },
                "editor_theme": {
                    "title": "Dokumenten-Editor-Design",
                    "dark_mode": "Dunkler Modus"
                },
                "app_theme": {
                    "job_default_theme": "Nutze das durch den Beruf vorgegebene Design"
                },
                "volumes": {
                    "title": "Lautstärke-Einstellungen",
                    "subtitle": "Stelle die Lautstärke von Sounds ein."
                },
                "streamer_mode": {
                    "title": "Streamer-Modus",
                    "description": "Bilder standardmäßig unscharf machen und andere Informationen ausblenden."
                },
<<<<<<< HEAD
                "background_color": "Hintergrundfarbe"
=======
                "background_color": "Hintergrund-Farbe"
>>>>>>> 63dc1250
            },
            "ChangeUsernameModal": {
                "change_username": "Benutzername ändern",
                "current_username": "Momentaner Benutzername",
                "new_username": "Neuer Benutzername"
            },
            "CharacterSelector": {
                "title": "Charakter Auswahl"
            }
        },
        "citizens": {
            "CitizensList": {
                "only_wanted": "Nur Gesuchte",
                "no_citizens": "Benutze das obige Suchfeld, um erneut zu suchen oder die Anfrage zu aktualisieren.",
                "open_fine": "Offene Geldstrafen"
            },
            "CitizenInfoProfile": {
                "create_new_document": "Neues Dokument erstellen",
                "copy_profile_link": "Profil-Link kopieren",
                "revoke_wanted": "Fahndungsstatus aufheben",
                "set_wanted": "Person zur Fahndung ausschreiben",
                "set_job": "Job der Person setzen",
                "set_traffic_points": "Setze StVo Punkte",
                "set_mug_shot": "Setze Fahndungsfoto"
            },
            "CitizenInfoActivityFeedEntry": {
                "traffic_infraction_points": {
                    "action_text": "Setzte Verkehrspunkte von"
                },
                "bool_set_citizen": "Setzte den Bürger als",
                "document_relation": {
                    "added": "Bürger zugehörig zu",
                    "removed": "Bürger nicht mehr zugehörig zu"
                },
                "userprops_job_set": "Setzte den Beruf des Bürgers zu ",
                "plugin_license": {
                    "added": "Lizenz hinzugefügt",
                    "removed": "Lizenz entfernt"
                },
                "plugin_jail": {
                    "jailed": "Inhaftiert",
                    "unjailed": "Freigelassen",
                    "escaped": "Entkommen"
                },
                "plugin_billing_fines": {
                    "paid": "Strafe bezahlt",
                    "removed": "Strafe entfernt",
                    "created": "Strafe erstellt"
                },
                "userprops_mug_shot_set": "Setzte das Fahndungsfoto der Person"
            }
        },
        "CookieControl": {
            "title": "Wir nutzen Cookies!",
            "subtitle": "Der Hauptzweck unserer Cookies besteht darin, Ihnen die Anmeldung über unsere Social-Login-Anbieter zu ermöglichen. Weitere Informationen zu Cookies und Ihren Daten finden Sie in unserer Datenschutzerklärung.",
            "description": "Bitte beachten Sie, dass die Funktion \"Lokale Daten entfernen\" je nach der Funktionalität Ihres Browsers möglicherweise nicht alle Daten entfernen kann.",
            "clear_data": "Lokale Daten entfernen"
        }
    },
    "notifications": {
        "clipboard": {
            "document_added": {
                "title": "Zwischenablage: Dokument hinzugefügt",
                "content": "Dokument zur Zwischenablage hinzugefügt"
            },
            "document_removed": {
                "title": "Zwischenablage: Dokument entfernt",
                "content": "Ausgewähltes Dokument wurde aus der Zwischenablage entfernt"
            },
            "documents_removed": {
                "title": "Zwischenablage: Dokumente entfernt",
                "content": "Alle Dokumente wurden aus der Zwischenablage entfernt"
            },
            "citizen_add": {
                "title": "Zwischenablage: Bürger hinzugefügt",
                "content": "Bürger wurde der Zwischenablage hinzugefügt"
            },
            "citizen_removed": {
                "title": "Zwischenablage: Bürger entfernt",
                "content": "Ausgewählter Bürger wurde aus der Zwischenablage entfernt"
            },
            "citizens_removed": {
                "title": "Zwischenablage: Bürger entfernt",
                "content": "Alle Bürger wurden aus der Zwischenablage entfernt"
            },
            "vehicle_added": {
                "title": "Zwischenablage: Fahrzeug hinzugefügt",
                "content": "Fahrzeug zur Zwischenablage hinzugefügt"
            },
            "vehicle_removed": {
                "title": "Zwischenablage: Fahrzeug entfernt",
                "content": "Ausgewähltes Fahrzeug wurde aus der Zwischenablage entfernt"
            },
            "vehicles_removed": {
                "title": "Zwischenablage: Fahrzeuge entfernt",
                "content": "Alle Fahrzeuge wurden aus der Zwischenablage entfernt"
            },
            "link_copied": {
                "title": "Link in die Zwischenablage kopiert",
                "content": "Link wurde in die Zwischenablage ihres Computers kopiert."
            }
        },
        "action_successfull": {
            "title": "Erfolg!",
            "content": "Ihre Aktion wurde erfolgreich übermittelt"
        },
        "category_deleted": {
            "title": "Kategorie gelöscht!",
            "content": "Kategorie wurde erfolgreich gelöscht"
        },
        "category_updated": {
            "title": "Kategorie aktualisiert!",
            "content": "Kategorie wurde erfolgreich aktualisiert"
        },
        "max_access_entry": {
            "title": "Maximale Anzahl an Zugriffseinträgen überschritten",
            "content": "Es können maximal {max} Zugriffseinträge auf einem Dokument vorhanden sein"
        },
        "document_created": {
            "title": "Dokument erstellt!",
            "content": "Dokument wurde erstellt."
        },
        "document_updated": {
            "title": "Dokument aktualisiert!",
            "content": "Dokument wurde aktualisiert."
        },
        "grpc_errors": {
            "unauthenticated": {
                "title": "Bitte erneut anmelden",
                "content": "Sie sind nicht mehr angemeldet."
            },
            "permission_denied": {
                "title": "Zugriff verweigert"
            },
            "internal": {
                "title": "Ein interner Serverfehler ist aufgetreten"
            },
            "unavailable": {
                "title": "Server ist nicht erreichbar",
                "content": "FiveNet-Server kann nicht erreicht werden, bitte überprüfen Sie ihre Internetverbindung."
            },
            "default": {
                "title": "Unbekannter Fehler ist aufgetreten",
                "content": "{msg} (Code: {code})"
            },
            "not_found": {
                "title": "Nicht gefunden",
                "content": "Inhalt nicht gefunden."
            }
        },
        "rector": {
            "role_created": {
                "title": "Rolle: Erstellt",
                "content": "Rolle wurde erstellt."
            },
            "role_deleted": {
                "title": "Rolle: Gelöscht",
                "content": "Rolle wurde gelöscht."
            },
            "role_updated": {
                "title": "Rolle: Berechtigungen gespeichert",
                "content": "Berechtigungen wurden gespeichert."
            },
            "job_props": {
                "title": "Job Eigenschaften aktualisiert",
                "content": "Die Job Eigenschaften wurden gespeichert."
            },
            "audit_log": {
                "title": "Audit Protokoll: Eintrag kopiert",
                "content": "Eintrag in die Zwischenablage kopiert."
            },
            "app_config": {
                "title": "FiveNet-Einstellungen aktualisiert",
                "content": "FiveNet-Einstellungen wurden aktualisiert."
            }
        },
        "document_deleted": {
            "title": "Dokument gelöscht!",
            "content": "Dokument wurde gelöscht."
        },
        "renewed_token": {
            "title": "Zugangstokens erneuert",
            "content": "Dein Zugangstokens wurde automatisch erneuert."
        },
        "auth": {
            "changed_password": {
                "title": "Passwort wurde geändert",
                "content": "Ihr neues Passwort wurde festgelegt"
            },
            "account_created": {
                "title": "Konto erstellt!",
                "content": "Dein Konto wurde erfolgreich erstellt"
            },
            "error_logout": {
                "title": "Abmeldung: Ein Fehler ist aufgetreten",
                "content": "Fehlermeldung: {0}"
            },
            "oauth2_login": {
                "success": {
                    "title": "Erfolgreich angemeldet",
                    "content": "Social Login Anmeldung erfolgreich."
                },
                "failed": {
                    "title": "Anmeldung fehlgeschlagen",
                    "content": "Social Login Anmeldung fehlgeschlagen ({msg}), bitte erneut versuchen."
                }
            },
            "no_permission": {
                "title": "Du hast keine Berechtigung dazu!",
                "content": "Keine Berechtigung um zu {path} gehen."
            },
            "oauth2_connect": {
                "success": {
                    "title": "Erfolgreich mit Social Login verbunden",
                    "content": "Verbindung mit Social Login erfolgreich hergestellt."
                },
                "failed": {
                    "title": "Fehler beim verbinden deines Kontos",
                    "content": "Fehler beim Social Login ihres Kontos (Fehler: {0}), bitte versuchen Sie es erneut."
                }
            },
            "change_username": {
                "title": "Benutzername wurde geändert",
                "content": "Neuer Benutzername gesetzt. Bitte erneut anmelden."
            },
            "forgot_password": {
                "title": "Passwort zurückgesetzt",
                "content": "Ihr Passwort wurde zurückgesetzt."
            }
        },
        "language_switched": {
            "title": "Sprache gewechselt",
            "content": "Sprache wird zu {name} gewechselt."
        },
        "penaltycalculator": {
            "title": "Strafenrechner: Kopiert",
            "content": "Zusammenfassung in die Zwischenablage kopiert."
        },
        "document_view": {
            "copy_document_id": {
                "title": "Dokument ID",
                "content": "Dokument ID in die Zwischenablage kopiert."
            }
        },
        "notifi": {
            "document_relation_mentioned": {
                "title": "Dokument: Sie wurden erwähnt",
                "content": "Sie wurden in Dokument \"{title}\" erwähnt. Klicke hier um zum Dokument zu gelangen."
            },
            "document_request_added": {
                "title": "Dokument: Anfrage wurde erstellt",
                "content": "Eine Anfrage an ihr Dokument \"{title}\" wurde erstellt."
            },
            "document_comment_added": {
                "title": "Dokument: Neuer Kommentar",
                "content": "Ein neuer Kommentar wurde im Dokument \"{title}\" veröffentlicht."
            }
        },
        "templates": {
            "created": {
                "title": "Vorlage: Erstellt",
                "content": "Vorlage erfolgreich erstellt."
            },
            "updated": {
                "title": "Vorlage: Aktualisiert",
                "content": "Vorlage erfoglreich aktualisiert."
            },
            "deleted": {
                "title": "Vorlage: Gelöscht",
                "content": "Vorlage erfolgreich gelöscht."
            }
        },
        "citizen_info": {
            "copy_citizen_id": {
                "title": "Bürger-ID",
                "content": "Bürger-ID in die Zwischenablage kopiert."
            }
        },
        "document_toggled": {
            "open": {
                "title": "Dokument geöffnet!",
                "content": "Dokument wurde geöffnet."
            },
            "closed": {
                "title": "Dokument geschlossen!",
                "content": "Dokument wurde geschlossen."
            }
        },
        "centrum": {
            "sidebar": {
                "no_dispatch_selected": {
                    "title": "Kein Einsatz ausgewählt!",
                    "content": "Bitte wähle den Einsatz aus, den du aktualisieren willst."
                },
                "dispatch_status_updated": {
                    "title": "Einsatz Status aktualisiert",
                    "content": "Status wurde aktualisiert."
                },
                "unit_status_updated": {
                    "title": "Einheit Status aktualisiert",
                    "content": "Status wurde aktualisiert."
                }
            },
            "store": {
                "assigned_dispatch": {
                    "title": "Neuer Einsatz zugewiesen",
                    "content": "Nutze die Einsatz-Liste um den Einsatz anzunehmen."
                }
            },
            "unitUpdated": {
                "joined": {
                    "title": "Einheit beigetreten",
                    "content": "Sie sind einer Einheit beigetreten."
                },
                "removed": {
                    "title": "Einheit verlassen",
                    "content": "Sie haben die Einheit verlassen."
                },
                "not_in_unit": {
                    "title": "Sie sind in keiner Einheit!",
                    "content": "Sie müssen in einer Einheit sein, um das zu tun."
                },
                "checkup": {
                    "title": "Status Check",
                    "content": "Bitte stellen Sie sicher, dass ihr Einheiten Status aktuell ist."
                }
            }
        },
        "components": {
            "partials": {
                "users": {
                    "PhoneNumber": {
                        "copied": {
                            "title": "Telefonnummer kopiert",
                            "content": "Telefonnummer in die Zwischenablage kopiert."
                        }
                    }
                }
            }
        },
        "category_created": {
            "title": "Kategorie erstellt!",
            "content": "Kategorie wurde erfolgreich erstellt"
        },
        "bodycheckup": {
            "title": "Körper Untersuchung: Zusammenfassung kopiert",
            "content": "Zusammenfassung wurde zur Zwischenablage hinzugefügt."
        },
        "document_take_ownership": {
            "title": "Dokument-Besitzer geändert",
            "content": "Das Dokument wurde ihnen übertragen."
        },
        "livemap": {
            "failed_loading_postals": {
                "title": "Laden der Postleitzahlen fehlgeschlagen",
                "content": "Postleitzahlen konnten nicht geladen werden"
            }
        },
        "docstore": {
            "requests": {
                "created": {
                    "title": "Dokumentenanfrage erstellt",
                    "content": "Die Dokumentenanfrage wurde erfolgreich erstellt."
                },
                "deleted": {
                    "title": "Dokumentenanfrage gelöscht!",
                    "content": "Die Dokumentenanfrage wurde erfolgreich gelöscht."
                },
                "updated": {
                    "title": "Dokumentenanfrage aktualisiert!",
                    "content": "Die Dokumentenanfrage wurde erfolgreich aktualisiert."
                }
            }
        },
        "superuser_menu": {
            "setsuperusermode": {
                "title": "SuperUser Modus",
                "content": "SuperUser Modus gewechselt (current job: {job})."
            }
        },
        "system": {
            "test_notification": {
                "title": "Test-Benachrichtigung {index}",
                "content": "Dies ist eine Test-Benachrichtigung der {type} Art."
            }
        }
    },
    "perms": {
        "AuthService": {
            "category": "Authentifizierung",
            "ChooseCharacter": {
                "key": "Charakter Auswählen",
                "description": "Berechtigung zur Charakterauswahl, um den Zugriff auf FiveNet zu erlauben oder zu verweigern."
            }
        },
        "CitizenStoreService": {
            "category": "Bürger",
            "ListCitizens": {
                "key": "Bürger auflisten",
                "description": "Bürger auflisten und suchen.",
                "attrs": {
                    "PhoneNumber": "Telefonnummer",
                    "Licenses": "Lizenzen",
                    "UserProps_Wanted": "Gesuchten Status",
                    "UserProps_Job": "Job",
                    "UserProps_TrafficInfractionPoints": "Verkehrspunkte",
                    "UserProps_OpenFines": "Offene Geldstrafen",
                    "UserProps_BloodType": "Blutgruppe",
                    "UserProps_MugShot": "Fahndungsfoto"
                },
                "attrs_types": {
                    "Fields": "Felder"
                }
            },
            "ListUserActivity": {
                "key": "Nutzeraktivität auflisten",
                "description": "Aktivitäten-Feed für Bürgerinformationen",
                "attrs": {
                    "SourceUser": "Quellbenutzer",
                    "Own": "Eigene Aktivitäten"
                },
                "attrs_types": {
                    "Fields": "Felder"
                }
            },
            "SetUserProps": {
                "key": "Bürger-Eigenschaften festlegen",
                "description": "Bürger-Eigenschaften festlegen (z.B. Fahndungsstatus).",
                "attrs": {
                    "Wanted": "Gesuchter Status",
                    "Job": "Job",
                    "TrafficInfractionPoints": "Verkehrspunkte",
                    "MugShot": "Fahndungsfoto"
                },
                "attrs_types": {
                    "Fields": "Bürger Eigenschaften"
                }
            },
            "GetUser": {
                "key": "Nutzer abrufen",
                "description": "Einen Bürger ansehen.",
                "attrs_types": {
                    "Jobs": "Fraktionen"
                }
            }
        },
        "CompletorService": {
            "category": "Autovervollständigung",
            "CompleteCitizens": {
                "key": "Bürger-Namen",
                "description": "Vollständige Bürger-Namen."
            },
            "CompleteJobs": {
                "key": "Vollständige Job-Namen und Ränge",
                "description": "Vollständige Job-Namen und Ränge."
            },
            "CompleteDocumentCategories": {
                "key": "Auflisten von Dokumentkategorien",
                "description": "Auflisten der Dokumentkategorien von bestimmten Jobs.",
                "attrs_types": {
                    "Jobs": "Fraktionen"
                }
            }
        },
        "DMVService": {
            "category": "Fahrzeuge",
            "ListVehicles": {
                "key": "Fahrzeuge suchen",
                "description": "Suchen und Finden von Fahrzeugen von Bürgern."
            }
        },
        "DocStoreService": {
            "category": "Dokumenten-System",
            "AddDocumentReference": {
                "key": "Dokument-Referenzen erstellen",
                "description": "Hinzufügen von Dokument-Referenzen."
            },
            "AddDocumentRelation": {
                "key": "Dokumenten-Bürger-Beziehungen hinzufügen",
                "description": "Bürgerbeziehung hinzufügen/ entfernen."
            },
            "CreateDocument": {
                "key": "Dokument Erstellen",
                "description": "Ein neues Dokument erstellen."
            },
            "ListDocuments": {
                "key": "Dokumente suchen und auflisten",
                "description": "Dokumente auflisten/ suchen."
            },
            "GetDocument": {
                "key": "Dokumente Anzeigen können",
                "description": "Ein Dokument anzeigen."
            },
            "ListUserDocuments": {
                "key": "Bürger-Dokumente Sehen",
                "description": "Die mit einem Bürger verknüpften Dokumente anzeigen."
            },
            "ListTemplates": {
                "key": "Vorlagen auflisten",
                "description": "Verfügbare Vorlagen auflisten."
            },
            "UpdateDocument": {
                "key": "Dokument aktualisieren",
                "description": "Ein vorhandenes Dokument bearbeiten/ aktualisieren.",
                "attrs": {
                    "Own": "Eigene",
                    "Lower_Rank": "Niedrigerer Rang",
                    "Same_Rank": "Gleicher Rang",
                    "Any": "Egal"
                },
                "attrs_types": {
                    "Access": "Zugriff auf fraktionseigene Dokumente"
                }
            },
            "CreateTemplate": {
                "key": "Vorlage erstellen",
                "description": "Erstellen von Dokumentenvorlagen."
            },
            "DeleteTemplate": {
                "key": "Vorlage löschen",
                "description": "Dokumentenvorlagen löschen."
            },
            "DeleteDocument": {
                "key": "Dokumenten Löschung",
                "description": "Dokumente löschen.",
                "attrs": {
                    "Own": "Eigene",
                    "Lower_Rank": "Niedrigerer Rang",
                    "Same_Rank": "Gleicher Rang",
                    "Any": "Egal"
                },
                "attrs_types": {
                    "Access": "Zugriff auf fraktionseigene Dokumente"
                }
            },
            "ToggleDocument": {
                "key": "Dokument per Knopf öffnen/ schließen",
                "description": "Dokument per Knopf öffnen/ schließen.",
                "attrs": {
                    "Own": "Eigene",
                    "Lower_Rank": "Niedrigerer Rang",
                    "Same_Rank": "Gleicher Rang",
                    "Any": "Egal"
                },
                "attrs_types": {
                    "Access": "Zugriff auf fraktionseigene Dokumente"
                }
            },
            "DeleteComment": {
                "key": "Dokumenten Kommentare löschen",
                "description": "Eigenen Dokumentenkommentar löschen.",
                "attrs": {
                    "Own": "Eigene",
                    "Lower_Rank": "Niedrigerer Rang",
                    "Same_Rank": "Gleicher Rang",
                    "Any": "Egal"
                },
                "attrs_types": {
                    "Access": "Zugriff auf fraktionseigene Dokumente"
                }
            },
            "PostComment": {
                "key": "Kommentar zum Dokument posten",
                "description": "Dokumentkommentare posten."
            },
            "CreateCategory": {
                "key": "Dokumentenkategorie erstellen",
                "description": "Dokumentenkategorien erstellen/ aktualisieren."
            },
            "DeleteCategory": {
                "key": "Dokumentenkategorie löschen",
                "description": "Dokumentenkategorien löschen."
            },
            "ListCategories": {
                "key": "Auflisten der Dokumentenkategorien",
                "description": "Liste der Dokumentkategorien."
            },
            "ListDocumentActivity": {
                "key": "Dokumenten-Aktivität anzeigen",
                "description": "Dokumenten-Aktivität von Dokumente mit Status oder höher Zugriff sehen können."
            },
            "ListDocumentReqs": {
                "key": "Auflistung der Dokumentenanfragen",
                "description": "Liste die Dokumentenanfragen auf."
            },
            "ChangeDocumentOwner": {
                "key": "Änderung des Dokumentenbesitzers",
                "description": "Übernimm den Besitz des Dokumentes.",
                "attrs": {
                    "Own": "Eigene",
                    "Lower_Rank": "Niedrigerer Rang",
                    "Same_Rank": "Gleicher Rang",
                    "Any": "Egal"
                },
                "attrs_types": {
                    "Access": "Zugriff auf fraktionseigene Dokumente"
                }
            },
            "CreateDocumentReq": {
                "key": "Erstelle eine Dokumenten-Anfrage",
                "description": "Aktionen für Dokumente anfordern",
                "attrs_types": {
                    "Types": "Verfügbare Aktionen"
                },
                "attrs": {
                    "Access": "Zugriffsanfrage",
                    "Closure": "Schließungsanfrage",
                    "Update": "Aktualisierungsanfrage",
                    "Deletion": "Löschungsanfrage",
                    "OwnerChange": "Besitzerwechsel"
                }
            },
            "DeleteDocumentReq": {
                "key": "Dokument-Anforderungen löschen",
                "description": "Dokument-Anforderungen löschen"
            }
        },
        "LivemapperService": {
            "category": "Karte",
            "Stream": {
                "key": "Aufrufen",
                "description": "Karte aufrufen können.",
                "attrs_types": {
                    "Players": "Spieler Positionen",
                    "Markers": "Markierungen"
                }
            },
            "CreateOrUpdateMarker": {
                "key": "Erstellen und Aktualisieren von Markierungen",
                "description": "Markierungen auf der Karte erstellen und aktualisieren können.",
                "attrs": {
                    "Own": "Eigene",
                    "Lower_Rank": "Niedrigerer Rang",
                    "Same_Rank": "Gleicher Rang",
                    "Any": "Egal"
                },
                "attrs_types": {
                    "Access": "Zugriff auf fraktionseigene Markierungen"
                }
            },
            "DeleteMarker": {
                "key": "Markierung Löschen",
                "description": "Markierungen auf der Karte löschen können.",
                "attrs": {
                    "Own": "Eigene",
                    "Lower_Rank": "Niedrigerer Rang",
                    "Same_Rank": "Gleicher Rang",
                    "Any": "Egal"
                },
                "attrs_types": {
                    "Access": "Zugriff auf fraktionseigene Markierungen"
                }
            }
        },
        "RectorService": {
            "category": "Einstellungen",
            "GetJobProps": {
                "key": "Job Eigenschaften ansehen",
                "description": "Die Eigenschaften deines Jobs anzeigen."
            },
            "SetJobProps": {
                "key": "Job Eigenschaften ändern",
                "description": "Setze Eigenschaften deines Jobs."
            },
            "GetRoles": {
                "key": "Rollen ansehen",
                "description": "FiveNet-Jobrollen abrufen/ auflisten."
            },
            "CreateRole": {
                "key": "Rollen erstellen",
                "description": "FiveNet-Jobrollen erstellen."
            },
            "DeleteRole": {
                "key": "Rollen löschen",
                "description": "FiveNet-Jobrollen löschen."
            },
            "ViewAuditLog": {
                "key": "Zugriff auf Audit Log",
                "description": "Audit-Protokoll anzeigen."
            },
            "UpdateRolePerms": {
                "key": "Berechtigungen für Rollen verwalten",
                "description": "Hinzufügen/ Löschen von Berechtigungen für FiveNet-Jobrollen."
            }
        },
        "CentrumService": {
            "category": "Leitstelle",
            "CreateDispatch": {
                "key": "Einsätze erstellen",
                "description": "Neue Einsätze per Karte/ Leitstelle erstellen."
            },
            "Stream": {
                "key": "Zugriff auf Einsätze und Einheiten.",
                "description": "Basiszugang für Einsätze und Einheiten."
            },
            "UpdateDispatch": {
                "key": "Einsätze aktualisieren",
                "description": "Aktualisieren von Einsatz-Informationen."
            },
            "CreateOrUpdateUnit": {
                "key": "Erstellen und Aktualisieren von Einheiten",
                "description": "Erlaubt das Erstellen und Aktualisieren von Einheiten via der Leistellen-Einstellungen."
            },
            "DeleteUnit": {
                "key": "Einheiten löschen",
                "description": "Erstellen von Einheiten per Leitstellen-Einstellungen."
            },
            "TakeDispatch": {
                "key": "Einsätze annehmen",
                "description": "Basiszugang um Einsätze annehmen zu können."
            },
            "TakeControl": {
                "key": "Leitstelle beitreten",
                "description": "Erlaubt es der Leitstelle beizutreten."
            },
            "UpdateSettings": {
                "key": "Aktualisieren der Leitstellen Einstellungen",
                "description": "Erlaubt es die Einstellungen der Leitstelle zu aktualisieren."
            },
            "DeleteDispatch": {
                "key": "Einsätze löschen",
                "description": "Erlaubt es Einsätze zu löschen."
            }
        },
        "JobsService": {
            "category": "Beruf",
            "ListColleagues": {
                "key": "Kollegen anzeigen",
                "description": "Liste der Kollegen (vom eigenen Beruf) sehen können."
            },
            "SetMOTD": {
                "key": "Beruf's MOTD aktualisieren",
                "description": "Die Beruf's MOTD der Übersicht aktualisieren können."
            },
            "GetColleague": {
                "key": "Detailierte Kollegen-Info anzeigen",
                "description": "Rufe die detailierte Kollegen-Info Übersicht auf.",
                "attrs": {
                    "Own": "Eigene",
                    "Lower_Rank": "Niedrigerer Rang",
                    "Same_Rank": "Gleicher Rang",
                    "Any": "Egal"
                },
                "attrs_types": {
                    "Access": "Zugriff auf Kollegen"
                }
            },
            "SetJobsUserProps": {
                "key": "Setzte die Eigenschaften eines Kollegen",
                "description": "E.g., Abwesenheitsdatum.",
                "attrs": {
                    "Own": "Eigene",
                    "Lower_Rank": "Niedrigerer Rang",
                    "Same_Rank": "Gleicher Rang",
                    "Any": "Egal"
                },
                "attrs_types": {
                    "Access": "Zugriff auf Kollegen Eigenschaften"
                }
            },
            "ListColleagueActivity": {
                "key": "Zeige Aktivitäten deiner Kollegen an",
                "description": "Zeige Aktivitäten deiner Kollegen an",
                "attrs": {
                    "HIRED": "Angestellt",
                    "FIRED": "Gefeuert",
                    "PROMOTED": "Befördert",
                    "DEMOTED": "Degradiert",
                    "ABSENCE_DATE": "Abwesenheitsdatum"
                },
                "attrs_types": {
                    "Types": "Aktivitäts-Arten"
                }
            }
        },
        "JobsConductService": {
            "CreateConductEntry": {
                "key": "Führungsregister: Einträge erstellen",
                "description": "Erstellen von Führungsregister Einträgen."
            },
            "DeleteConductEntry": {
                "key": "Führungsregister: Einträge löschen",
                "description": "Löschen von Führungsregister Einträgen."
            },
            "ListConductEntries": {
                "key": "Führungsregister: Einträge anzeigen",
                "description": "Anzeigen von Führungsregister Einträgen.",
                "attrs": {
                    "Own": "Eigene",
                    "All": "Alle"
                },
                "attrs_types": {
                    "Access": "Zugriff auf Führungsregister-Einträge"
                }
            },
            "UpdateConductEntry": {
                "key": "Führungsregister: Einträge bearbeiten",
                "description": "Aktualisieren von Führungsregister Einträgen."
            },
            "category": "Beruf Führungsregister"
        },
        "JobsTimeclockService": {
            "ListTimeclock": {
                "key": "Stempeluhr Einträge: Anzeigen",
                "description": "Stempeluhr Einträge anzeigen lassen.",
                "attrs": {
                    "All": "Alle"
                },
                "attrs_types": {
                    "Access": "Zugriff auf Stempeluhr-Einträge"
                }
            },
            "category": "Beruf Stempeluhr",
            "ListInactiveEmployees": {
                "key": "Zeige inaktive Kollegen an",
                "description": "Zeige inaktive Kollegen nach Tagen an."
            }
        },
        "QualificationsService": {
            "category": "Qualifikationen",
            "CreateOrUpdateQualificationRequest": {
                "description": "Erstellen und aktualisieren von Qualifikationsanfragen"
            },
            "ListQualifications": {
                "key": "Auflisten von Qualifikationen",
                "description": "Auflisten verfügbarer Qualifikationen"
            },
            "GetQualification": {
                "key": "Qualifikation aufrufen",
                "description": "Rufe Qualifikationsinformationen"
            },
            "CreateQualification": {
                "key": "Qualifikationen erstellen",
                "description": "Erstelle Qualifikationen"
            },
            "UpdateQualification": {
                "key": "Qualifikation aktualisieren",
                "description": "Aktualisiere Qualifikationen",
                "attrs": {
                    "Own": "Eigene",
                    "Lower_Rank": "Niedrigerer Rang",
                    "Same_Rank": "Gleicher Rang",
                    "Any": "Egal"
                },
                "attrs_types": {
                    "Access": "Zugriff auf fraktionseigene Qualifikationen"
                }
            },
            "DeleteQualification": {
                "key": "Qualifikationen löschen",
                "description": "Lösche Qualifikationen",
                "attrs": {
                    "Own": "Eigene",
                    "Lower_Rank": "Niedrigerer Rang",
                    "Same_Rank": "Gleicher Rang",
                    "Any": "Egal"
                },
                "attrs_types": {
                    "Access": "Zugriff auf fraktionseigene Qualifikationen"
                }
            },
            "ListQualificationsResults": {
                "key": "Auflisten von Qualifikationsergebnissen",
                "description": "Auflisten von Qualifikationsergebnissen"
            },
            "CreateOrUpdateQualificationResult": {
                "key": "Erstellen und aktualisieren von Qualifikationsergebnissen",
                "description": "Erstellen und aktualisieren von Qualifikationsergebnissen"
            },
            "DeleteQualificationResult": {
                "key": "Löschen von Qualifikationsergebnissen",
                "description": "Löschen von Qualifikationsergebnissen"
            },
            "ListQualificationRequests": {
                "key": "Auflisten von Qualifikationsanfragen",
                "description": "Auflisten von Qualifikationsanfragen"
            },
            "DeleteQualificationReq": {
                "key": "Löschen von Qualifikationsanfragen",
                "description": "Löschen von Qualifikationsanfragen"
            }
        }
    },
    "errors": {
        "pkg-auth": {
            "ErrNoToken": "Anfrage Header \"Authorization\" darf nicht leer sein! Bitte erneut anmelden.",
            "ErrInvalidToken": "Token ungültig/ abgelaufen!",
            "ErrCheckToken": "Token Überprüfung fehlgeschlagen!",
            "ErrUserNoPerms": "Ihr Nutzeraccount hat keine Berechtigungen!",
            "ErrNoUserInfo": "Ein Fehler ist aufgetrete, bitte ausloggen und erneut einloggen!",
            "ErrPermissionDenied": "Du hast keine Berechtigung das zu tun!"
        },
        "AuthService": {
            "ErrGenericAccount": "Fehler beim Anzeigen/ Aktualisieren ihres Accounts.",
            "ErrAccountCreateFailed": "Bitte überprüfen sie ihren Registrierungstoken!",
            "ErrInvalidLogin": "Falscher Username oder Passwort!",
            "ErrNoAccount": "Sie müssen zuerst einen Account mit ihrem Registrierungstoken erstellen.",
            "ErrNoCharFound": "Keine(n) Charakter für deinen Account gefunden.",
            "ErrGenericLogin": "Fehler bei der Anmeldung, bitte versuche es erneut.",
            "ErrUnableToChooseChar": "Sie haben nicht genug Berechtigungen um den Charakter auszuwählen!",
            "ErrUpdateAccount": "Fehler beim Aktualisieren Ihres Benutzers!",
            "ErrChangePassword": "Fehler beim Ändern Ihres Passworts!",
            "ErrForgotPassword": "Fehler beim zurücksetzen ihres Passworts!",
            "ErrAccountExistsFailed": "Bitte nutzen Sie die Passwort vergessen Funktion!",
            "ErrSignupDisabled": "Konto-Erstellung ist deaktiviert!",
            "ErrAccountDuplicate": "Benutzername bereits verwendet, bitte nutzen Sie einen anderen Benutzernamen.",
            "ErrChangeUsername": "Fehler beim Ändern des Benutzernamen!",
            "ErrBadUsername": "Bitte stellen Sie sicher, dass der jetzige Benutzername korrekt ist! Versuchen es mit einem anderen neuen Benutzernamen erneut."
        },
        "CitizenStoreService": {
            "ErrFailedQuery": "Fehler beim Laden von Bürger Daten!",
            "ErrJobGradeNoPermission": "Keine Berechtigung um auf diesen Bürger zuzugreifen (basierend auf dem Job des Bürgers)",
            "ErrReasonRequired": "Ein Grund muss gegeben sein!",
            "ErrPropsWantedDenied": "Sie haben keine Berechtigung den Bürger zur Fahndung auszuschreiben!",
            "ErrPropsJobDenied": "Sie haben keine Berechtigung den Beruf des Bürgers zusetzen!",
            "ErrPropsJobPublic": "Sie haben können keinen Staatsberuf für den Bürger setzen!",
            "ErrPropsJobInvalid": "Ungültiger Beruf oder Rang gegeben!",
            "ErrPropsTrafficPointsDenied": "Sie haben keine Berechtigung die StVo Punkte des Bürger zu setzen!",
            "ErrPropsMugShotDenied": "Sie dürfen nicht das Fahndungsfoto der Person ändern!"
        },
        "CompletorService": {
            "ErrFailedSearch": "Fehler beim Laden der Autovervollständigung!"
        },
        "DMVService": {
            "ErrFailedQuery": "Fehler beim Laden von Fahrzeug Daten!"
        },
        "DocStoreService": {
            "ErrFailedQuery": "Fehlen beim Anzeigen/ Erstellen/ Aktualisieren von Dokumenten!",
            "ErrNotFoundOrNoPerms": "Kein Dokument gefunden oder keine Berechtigungen um auf das Dokument zuzugreifen!",
            "ErrTemplateNoPerms": "Keine Berechtigungen Vorlagen anzuzeigen/ aktualisieren/ zu löschen!",
            "ErrPermissionDenied": "Du hast keine Berechtigung das zu tun!",
            "ErrClosedDoc": "Dokument ist geschlossen und kann nicht editiert werden!",
            "ErrDocAccessEditDenied": "Sie haben keine Rechte den Dokumenten Zugriff zu verwalten!",
            "ErrDocAccessViewDenied": "Sie haben keine Rechte die Zugangsinfo des Dokumentes zu sehen!",
            "ErrTemplateFailed": "Fehler beim Laden der Dokumenten Vorlage! Bitte spreche deine Fraktionsführung darauf an.",
            "ErrDocViewDenied": "Sie haben keinen Zugriff auf das Dokument!",
            "ErrDocUpdateDenied": "Sie dürfen das Dokument nicht bearbeiten!",
            "ErrDocDeleteDenied": "Sie dürfen das Dokument nicht löschen!",
            "ErrDocToggleDenied": "Sie dürfen das Dokument nicht schließen/öffnen!",
            "ErrCommentViewDenied": "Sie haben keine Berechtigung Dokumenten Kommentare zu sehen!",
            "ErrCommentPostDenied": "Sie haben keine Berechtigung Kommentare zu schreiben!",
            "ErrCommentEditDenied": "Sie haben keine Berechtigung diesen Kommentar zu bearbeiten!",
            "ErrCommentDeleteDenied": "Sie können den Kommentar nicht löschen!",
            "ErrFeedRefsViewDenied": "Sie haben keine Berechtigung die Dokumenten-Referenzen zusehen!",
            "ErrFeedRelsViewDenied": "Sie haben keine Berechtigung die Bürger-Dokumenten-Beziehungen zusehen!",
            "ErrFeedRefSelf": "Sie können das Dokument nicht mit sich selbst referenzieren!",
            "ErrFeedRefAddDenied": "Sie haben keine Berechtigung Dokumenten-Referenzen zum Dokument hinzuzufügen!",
            "ErrFeedRefRemoveDenied": "Sie haben keine Berechtigung Dokumenten-Referenzen vom Dokument zu entfernen!",
            "ErrFeedRelAddDenied": "Sie haben keine Berechtigung Bürger-Dokumenten-Beziehungen zu erstellen!",
            "ErrFeedRelRemoveDenied": "You don't have permission to remove references from this document!",
            "ErrDocReqAlreadyCreated": {
                "title": "Dokumenten Anfrage existiert bereits!",
                "content": "Eine Dokumenten Anfrage für diese Art von Anfrage existiert bereits oder wurde in den letzten 24 Stunden schon gestellt."
            },
            "ErrDocSameOwner": "Sie sind bereits Ersteller des Dokumentes!",
            "ErrDocOwnerWrongJob": "Der neue Ersteller muss Teil ihres Jobs sein!",
            "ErrDocReqOwnDoc": "Sie können keine Anfragen für Ihr eigenes Dokument erstellen!",
            "ErrDocReqAlreadyCompleted": {
                "title": "Dokumenten Anfrage bereits angenommen/abgelehnt!",
                "content": "Die zu aktualisierende Dokumenten Anfrage wurde bereits angenommen/abgelehnt."
            },
            "ErrDocRequiredAccessTemplate": {
                "title": "Erforderlicher Dokumenten-Zugriff verändert/entfernt!",
                "content": "Stellen Sie sicher, dass Sie keine erforderlichen Dokumenten-Zugriffe verändert oder entfernt haben."
            },
            "ErrDocOwnerFailed": "Sie müssen Editier-Rechte auf das Dokument haben!"
        },
        "LivemapperService": {
            "ErrStreamFailed": "Karten-Datenstrom fehlgeschlagen!",
            "ErrMarkerFailed": "Fehler beim Erstellen/ Aktualisieren/ Löschen der Markierung!"
        },
        "NotificatorService": {
            "ErrFailedRequest": "Laden von Benachrichtigungs-Daten fehlgeschlagen!",
            "ErrFailedStream": "Fehler beim Benachrichtigungs-Datenstrom!"
        },
        "RectorService": {
            "ErrFailedQuery": "Fehler beim Zugriff auf die Einstellungen!",
            "ErrInvalidRequest": "Ungültige Rollen Anfrage!",
            "ErrNoPermission": "Keine Berechtigung um Rollen zu erstellen/ ändern/ löschen!",
            "ErrRoleAlreadyExists": "Rolle existiert bereits!",
            "ErrOwnRoleDeletion": "Eigene Rolle kann nicht gelöscht werden!",
            "ErrInvalidPerms": "Fehler beim Aktualisieren der Rollen Berechtigungen!",
            "ErrInvalidAttrs": "Fehler beim Aktualisieren der Rollen Attributen!",
            "ErrInvalidJPQuickButton": "Fehlerhafter Schnellzugriff-Knopf!"
        },
        "CentrumService": {
            "ErrFailedQuery": "Fehler beim Anzeigen/ Aktualisieren von Leitstellen Daten!",
            "ErrNotPartOfDispatch": "Sie sind nicht Teil dieses Einsatzes!",
            "ErrNotOnDuty": {
                "title": "Sie sind nicht im Dienst!",
                "content": "Stellen Sie sicher, dass Sie im Dienst sind."
            },
            "ErrModeForbidsAction": {
                "title": "Leitstelle verbietet diese Aktion!",
                "content": "Kontaktiere die Leitstelle."
            },
            "ErrDispatchAlreadyCompleted": {
                "title": "Einsatz ist bereits abgeschlossen!",
                "content": "Abgeschlossene Einsätze können nicht akzeptiert/abgelehnt werden!"
            },
            "ErrNotPartOfUnit": "Sie sind nicht Teil der Einheit!",
            "ErrStaticUnit": "Eine statische Einheit kann nicht verfügbar gesetzt werden!"
        },
        "general": {
            "internal_error": {
                "title": "Interner Serverfehler",
                "content": "Ein interner Serverfehler ist aufgetreten. Bitte versuchen Sie es erneut."
            }
        },
        "JobsService": {
            "ErrFailedQuery": "Fehler beim laden der Berufsdaten!"
        }
    },
    "system": {
        "update_available": {
            "title": "Neue FiveNet Version verfügbar ({version})!",
            "content": "Um das FiveNet weiter nutzen zu können, müssen Sie die Seite neu laden, wenn Sie dazu gerade in der Lage sind."
        },
        "streamer_mode": {
            "title": "Streamer-Modus aktiviert!",
            "description": "Um dies zu sehen, müssen Sie den Streamer-Modus in Ihren Benutzereinstellungen deaktivieren."
        },
        "not_supported_on_tablet": {
            "title": "Diese Funktion ist im Tablet leider nicht verfügbar. Bitte nutze deinen Browser um diese Funktion zu nutzen!"
        }
    },
    "enums": {
        "docstore": {
            "AccessLevel": {
                "UNSPECIFIED": "Unbestimmt",
                "BLOCKED": "Blockiert",
                "VIEW": "Ansehen",
                "COMMENT": "Kommentieren",
                "ACCESS": "Zugriffsmanagement",
                "EDIT": "Editieren",
                "STATUS": "Status"
            },
            "DocReference": {
                "UNSPECIFIED": "Unbestimmt",
                "LINKED": "verlinkt",
                "SOLVES": "löst",
                "CLOSES": "schließt",
                "DEPRECATES": "veraltet"
            },
            "DocRelation": {
                "UNSPECIFIED": "Unbestimmt",
                "MENTIONED": "erwähnt",
                "TARGETS": "zielt auf",
                "CAUSED": "verursacht"
            },
            "DocActivityType": {
                "CREATED": "Dokument erstellt",
                "STATUS_OPEN": "Dokument geöffnet",
                "STATUS_CLOSED": "Dokument geschlossen",
                "UPDATED": "Dokument aktualisiert",
                "RELATIONS_UPDATED": "Dokument Beziehungen aktualisiert",
                "REFERENCES_UPDATED": "Dokument Referenzen aktualisiert",
                "ACCESS_UPDATED": "Dokument Zugriff aktualisiert",
                "OWNER_CHANGED": "Dokument Besitzer geändert",
                "DELETED": "Dokument gelöscht",
                "REQUESTED_ACCESS": "Zugriff auf Dokument beanfragt | Zugriff auf Dokument",
                "REQUESTED_CLOSURE": "Schließung des Dokument beanfragt | Schließung des Dokument",
                "REQUESTED_UPDATE": "Aktualisierung des Dokument beanfragt | Aktualisierung des Dokument",
                "REQUESTED_DELETION": "Löschung des Dokument beanfragt | Löschung des Dokument",
                "COMMENT_ADDED": "Kommentar hinzugefügt",
                "COMMENT_UPDATED": "Kommentar aktualisiert",
                "COMMENT_DELETED": "Kommentar gelöscht",
                "UNSPECIFIED": "Unbekannte Aktivität",
                "REQUESTED_OWNER_CHANGE": "Dokument-Besitzer Wechsel beanfragt | Dokument-Besitzer Wechsel",
                "REQUESTED_OPENING": "Öffnung des Dokumentes angefordert | Öffnung des Dokument"
            }
        },
        "centrum": {
            "CentrumMode": {
                "UNSPECIFIED": "Unbestimmt",
                "MANUAL": "Manuell",
                "CENTRAL_COMMAND": "Zentrale Stelle",
                "AUTO_ROUND_ROBIN": "Automatisch: Round Robin",
                "SIMPLIFIED": "Vereinfachter Modus"
            },
            "StatusDispatch": {
                "UNSPECIFIED": "Unbestimmt",
                "NEW": "Neu",
                "UNASSIGNED": "Nicht zugewiesen",
                "UPDATED": "Aktualisiert",
                "UNIT_ASSIGNED": "Einheit zugewiesen",
                "UNIT_UNASSIGNED": "Einheit entfernt",
                "EN_ROUTE": "Auf dem Weg",
                "ON_SCENE": "Vor Ort",
                "NEED_ASSISTANCE": "Verstärkung Benötigt",
                "COMPLETED": "Abgeschlossen",
                "CANCELLED": "Abgebrochen",
                "ARCHIVED": "Archiviert",
                "UNIT_ACCEPTED": "Einsatz von Einheit akzeptiert",
                "UNIT_DECLINED": "Einsatz von Einheit abgelehnt"
            },
            "StatusUnit": {
                "UNSPECIFIED": "Unbestimmt",
                "USER_ADDED": "Mitglied hinzugefügt",
                "USER_REMOVED": "Mitglied entfernt",
                "UNAVAILABLE": "Nicht verfügbar",
                "AVAILABLE": "Verfügbar",
                "ON_BREAK": "Pause",
                "BUSY": "Beschäftigt",
                "UNKNOWN": "Unbekannt"
            },
            "DispatchReferenceType": {
                "UNSPECIFIED": "Unbestimmt",
                "REFERENCED": "Referenziert",
                "DUPLICATED_BY": "Dupliziert",
                "DUPLICATE_OF": "Duplikat von"
            }
        },
        "livemap": {
            "MarkerType": {
                "UNSPECIFIED": "Unbestimmt",
                "DOT": "Punkt",
                "CIRCLE": "Kreis",
                "ICON": "Icon"
            }
        },
        "jobs": {
            "ConductType": {
                "UNSPECIFIED": "Unbestimmt",
                "NEUTRAL": "Neutral",
                "POSITIVE": "Positiv",
                "NEGATIVE": "Negativ",
                "WARNING": "Verwarnung",
                "SUSPENSION": "Suspendierung",
                "NOTE": "Notiz"
            },
            "JobsUserActivityType": {
                "UNSPECIFIED": "Unbestimmt",
                "ABSENCE_DATE": "Abwesenheitsdatum",
                "FIRED": "Gefeuert",
                "HIRED": "Angestellt",
                "PROMOTED": "Befördert",
                "DEMOTED": "Degradiert"
            }
        },
        "qualifications": {
            "AccessLevel": {
                "UNSPECIFIED": "Unbestimmt",
                "BLOCKED": "Blockiert",
                "VIEW": "Ansehen",
                "REQUEST": "Anfragen",
                "TAKE": "Prüfung absolvieren",
                "GRADE": "Benoten",
                "MANAGE": "Verwalten",
                "EDIT": "Editieren"
            },
            "ResultStatus": {
                "UNSPECIFIED": "Unbestimmt",
                "PENDING": "Ausstehend",
                "FAILED": "Misslungen",
                "SUCCESSFUL": "Erfolgreich"
            },
            "RequestStatus": {
                "UNSPECIFIED": "Unbestimmt",
                "PENDING": "Ausstehend",
                "DENIED": "Abgelehnt",
                "ACCEPTED": "Akzeptiert"
            }
        },
        "rector": {
            "UserInfoSyncUnemployedMode": {
                "GIVE_ROLE": "Rolle vergeben",
                "KICK": "Kick"
            }
        }
    },
    "commandpalette": {
        "empty": {
            "title": "Keine Ergebnisse gefunden.",
            "content": "Wir konnten keine Ergebnisse zu Ihrer Anfrage finden. Bitte versuchen Sie es erneut."
        },
        "categories": {
            "general": "Allgemein",
            "navigation": "Navigation"
        },
        "footer": "Tippe {key1} für Bürger,- {key2} für Dokumenten-Suche."
    },
    "zodI18n": {
        "custom": {
            "duration": {
                "invalid": "Ungültiges Dauerformat, muss im Format \"1.23s\" sein und mindestens \"0.01s\" betragen"
            },
            "filelist": {
                "required": "Datei muss ausgewählt sein",
                "wrong_file_type": "Die Datei muss einer der gültigen Dateitypen sein: {types}",
                "size_too_big": "Datei darf nicht größer als {size}MB sein."
            }
        }
    },
    "help": {
        "hero": {
            "title": "Brauchen Sie Hilfe mit FiveNet?",
            "description": "Lesen Sie hier die Dokumentation, um mehr über die verfügbaren Funktionen zu erfahren."
        }
    }
}<|MERGE_RESOLUTION|>--- conflicted
+++ resolved
@@ -892,11 +892,7 @@
                     "title": "Streamer-Modus",
                     "description": "Bilder standardmäßig unscharf machen und andere Informationen ausblenden."
                 },
-<<<<<<< HEAD
-                "background_color": "Hintergrundfarbe"
-=======
                 "background_color": "Hintergrund-Farbe"
->>>>>>> 63dc1250
             },
             "ChangeUsernameModal": {
                 "change_username": "Benutzername ändern",
