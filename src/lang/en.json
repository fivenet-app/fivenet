{
    "pages": {
        "index": {
            "welcome": "Welcome to FiveNet!",
            "subtext": "From searching the state's citizen and vehicles database, filling documents for investigations, court, and a map of your colleagues and dispatches. All that and more is (mostly) ready in this net, the FiveNet.",
            "whats_new_in": "See what's new in {version}"
        },
        "overview": {
            "features": {
                "citizens": "Search and find information about Citizens, including basic info, their licenses and related documents.",
                "vehicles": "Search and find information about Vehicles.",
                "documents": "Search and create Documents, using templates or from scratch.",
                "jobs": "Infos about your job and employee management.",
                "livemap": "Live position of dispatches and your colleagues.",
                "centrum": "Dispatch Center, for dispatching Dispatches."
            }
        },
        "documents": {
            "templates": {
                "create_template": "Create Template",
                "title": "Templates",
                "edit": {
                    "title": "Edit Template"
                },
                "view": {
                    "title": "Template View"
                }
            },
            "title": "Documents",
            "create": {
                "title": "Create Document"
            },
            "edit": {
                "title": "Edit Document"
            },
            "id": {
                "title": "Document View"
            },
            "categories": {
                "title": "Document Categories"
            }
        },
        "rector": {
            "features": {
                "properties": "Set your job properties (e.g., employee marker color).",
                "jobs": "Setup your factions roles job rank permissions.",
                "audit_log": "An audit trail of everything your colleagues have done.",
                "limiter": "Limit what factions can see each other.",
                "laws": "Set the law books and laws for the state.",
                "units": "List, create and update units for the dispatch center.",
                "filestore": "List and manage all files.",
                "settings": "Manage FiveNet settings."
            },
            "roles": {
                "title": "Roles",
                "id": {
                    "title": "View Role"
                }
            },
            "limiter": {
                "title": "Limiter"
            },
            "laws": {
                "title": "Laws",
                "add_new_law": "Add new Law",
                "add_new_law_book": "Add new Law Book"
            },
            "filestore": {
                "title": "Filestore"
            },
            "settings": {
                "title": "FiveNet Settings"
            }
        },
        "notfound": {
            "title": "404 Not Found",
            "page_not_found": "Page Not Found",
            "error": "4😵‍💫4 Error",
            "fun_error": "Seems like you got lost. Let's get you back to the start!"
        },
        "citizens": {
            "title": "Citizens",
            "id": {
                "title": "Citizen File"
            }
        },
        "jobs": {
            "title": "Job",
            "colleagues": {
                "title": "Colleagues",
                "single": {
                    "title": "Colleague Info"
                }
            },
            "conduct": {
                "title": "Conduct Register"
            },
            "requests": {
                "title": "Requests"
            },
            "timeclock": {
                "title": "Time Clock"
            },
            "overview": {
                "title": "Job Overview"
            }
        },
        "vehicles": {
            "title": "Vehicles"
        },
        "error": {
            "title": "Error occured",
            "subtitle": "A fatal error occured, please try again in a few seconds.",
            "error_message": "Error message:",
            "copy_error": "Copy Error message"
        },
        "qualifications": {
            "title": "Qualifications",
            "single": {
                "title": "Qualification"
            },
            "edit": {
                "title": "Edit Qualification"
            }
        },
        "auth": {
            "logout": {
                "subtitle": "You will be redirected to the home page in a moment.",
                "header": "Signed out"
            }
        },
        "dereferer": {
            "title": "Redirecting",
            "subtitle": "You are leaving FiveNet.",
            "description": "Please note that you will be redirected to a website for whose content we are not responsible and to which our privacy policy does not apply.",
            "goto": "If the automatic forwarding does not work, please click here!"
        }
    },
    "copyright": "Copyright © {year} Galexrt All rights reserved.",
    "common": {
        "login": "Login",
        "logout": "Logout",
        "sign_out": "Sign Out",
        "username": "Username",
        "password": "Password",
        "overview": "Overview",
        "citizen": "Citizen | Citizens",
        "vehicle": "Vehicle | Vehicles",
        "document": "Document | Documents",
        "job": "Job | Jobs",
        "livemap": "Map",
        "control_panel": "Control Panel",
        "about": "About",
        "search": "Search",
        "phone": "Phone",
        "number": "Number",
        "name": "Name",
        "sex": "Sex",
        "height": "Height",
        "action": "Action | Actions",
        "date_of_birth": "Date of Birth",
        "next": "Next",
        "previous": "Previous",
        "wanted": "Wanted",
        "loading": "Loading {0}...",
        "unable_to_load": "Unable to load {0}!",
        "profile": "Profile",
        "activity": "Activity",
        "home": "Home",
        "not_found": "No {0} found!",
        "visum": "Visum",
        "license": "License | Licenses",
        "not": "Not",
        "close": "Close | Closed",
        "open": "Open",
        "last_used": "Last Used",
        "rank": "Rank",
        "playtime": "Playtime",
        "choose": "Choose",
        "clipboard": "Clipboard",
        "select": "Select | Selected",
        "title": "Title",
        "creator": "Creator",
        "plate": "Plate",
        "model": "Model",
        "owner": "Owner",
        "category": "Category | Categories",
        "description": "Description",
        "create": "Create",
        "account": "Account",
        "info": "Info",
        "data": "Data",
        "your": "your",
        "character": "Character | Characters",
        "user": "User | Users",
        "delete": "Delete",
        "require": "Require | Requires",
        "max": "Max",
        "template": "Template | Templates",
        "go_back": "Go Back",
        "content": "Content",
        "schema": "Schema",
        "edit": "Edit",
        "post": "Post",
        "state": "State",
        "reference": "Reference | References",
        "relation": "Relation | Relations",
        "access": "Access",
        "submit": "Submit",
        "save": "Save | Saving",
        "remove": "Remove",
        "add": "Add",
        "created": "Created",
        "created_at": "Created at",
        "created_by": "Created by",
        "updated_at": "Updated at",
        "target": "Target",
        "source": "Source",
        "date": "Date",
        "comment": "Comment | Comments",
        "employee": "Employee | Employees",
        "dispatch": "Dispatch | Dispatches",
        "latitude": "Latitude",
        "longitude": "Longitude",
        "filter": "Filter",
        "postal": "ZIP | ZIPs",
        "retry": "Retry",
        "time_range": "Time Range",
        "from": "From",
        "to": "To",
        "audit_log": "Audit Log | Audit Logs",
        "id": "ID | IDs",
        "time": "Time",
        "service": "Service",
        "copy": "Copy",
        "prop": "Prop",
        "theme": "Theme",
        "job_grade": "Job Grade",
        "role": "Role | Roles",
        "permission": "Permission | Permissions",
        "license_plate": "License Plate",
        "type": "Type",
        "propertie": "Propertie | Properties",
        "connect": "Connect",
        "disconnect": "Disconnect",
        "time_ago": {
            "just-now": "just now",
            "ago": "{0} ago",
            "in": "in {0}",
            "last-month": "last month",
            "next-month": "next month",
            "month": "month | months",
            "last-year": "last year",
            "next-year": "next year",
            "year": "year | years",
            "yesterday": "yesterday",
            "tomorrow": "tomorrow",
            "day": "day | days",
            "last-week": "last week",
            "next-week": "next week",
            "week": "week | weeks",
            "hour": "hour | hours",
            "minute": "minute | minutes",
            "second": "second | seconds"
        },
        "min": "Min",
        "count": "Count",
        "other": "Other",
        "result": "Result | Results",
        "total_count": "Total count",
        "none_selected": "No {0} selected",
        "no_licenses": "No Licenses",
        "available": "available",
        "reason": "Reason | Reasons",
        "preview": "Preview",
        "option": "Option | Options",
        "weight": "Weight",
        "notification": "Notification | Notifications",
        "received": "Received",
        "advanced_search": "Advanced Search",
        "method": "Method",
        "law": "Law | Laws",
        "law_book": "Law Book | Law Books",
        "traffic_infraction_points": "Traffic Point | Traffic Points",
        "point": "No Points | {n} Point | {n} Points",
        "deleted": "Deleted",
        "summary": "Summary",
        "update": "Update",
        "dispatch_center": "Dispatch Center",
        "reset": "Reset",
        "assign": "Assign",
        "detail": "Detail | Details",
        "not_selected": "Not Selected",
        "crime": "Crime | Crimes",
        "fine": "Fine | Fines",
        "detention_time": "Jail Time",
        "money": "Money",
        "no_open_fine": "No open fines",
        "location": "Location | Locations",
        "units": "No Units | {n} Unit | {n} Units",
        "unit": "Unit | Units",
        "color": "Color",
        "initials": "Initials",
        "updated": "Updated",
        "members": "Members",
        "anon": "Anonymous",
        "setting": "Setting | Settings",
        "cancel": "Cancel",
        "enabled": "Enabled",
        "status": "Status",
        "mode": "Mode | Modes",
        "join": "Join | Joined",
        "leave": "Leave | Left",
        "message": "Message | Messages",
        "unknown": "Unknown",
        "code": "Code | Codes",
        "accept": "Accept | Accepted",
        "decline": "Decline | Declined",
        "licenses": "Licenses",
        "sent_by": "Sent by",
        "sent_at": "Sent at",
        "go_to_location": "Go to Location",
        "no_location": "No Location",
        "your_dispatches": "Your Dispatches",
        "no_assigned_dispatches": "No assigned dispatches.",
        "join_unit": "Join Unit",
        "leave_unit": "Switch/ Leave Unit",
        "no_own_unit": "Not in any Unit.",
        "member": "No Members | {n} Member | {n} Members",
        "attributes": "Attribute | Attributes",
        "last_update": "Last Update",
        "disponents": "Disponent | Disponents",
        "disponent": "No Disponents | {n} Disponent | {n} Disponents",
        "confirm": "Confirm | Confirmed",
        "word": "Word | Words",
        "marker": "Marker | Markers",
        "radius": "Radius",
        "opacity": "Opacity",
        "char": "Character | Characters",
        "self_assign": "Self Assign",
        "expires_in": "Expires in",
        "colleague": "Colleague | Colleagues",
        "colleagues": "No colleagues | {n} colleague | {n} colleagues",
        "expires_at": "Expires at",
        "expired": "Expired",
        "conduct_register": "Conduct Register",
        "call": "Call",
        "phone_number": "Phone Number",
        "back": "Back",
        "timeclock": "Time Clock",
        "active": "Active",
        "sum": "Total Sum",
        "avg": "Average",
        "read_more": "Read More",
        "read_less": "Read Less",
        "request": "Request | Requests",
        "requests": "No requests | {n} request | {n} requests",
        "begins_at": "Begins at",
        "ends_at": "Ends at",
        "hide": "Hide",
        "approve": "Approve | Approved",
        "na": "N/A",
        "privacy_policy": "Privacy Policy",
        "imprint": "Imprint",
        "comments": "No Comments | {n} Comment | {n} Comments",
        "dispatches": "Dispatches",
        "refresh": "Refresh",
        "forward": "Foward",
        "points": "Point | Points",
        "hints": "Hint | Hints",
        "icon": "Icon",
        "disabled": "Disabled",
        "legend": "Legend",
        "radio_frequency": "Radio Frequency",
        "click_here": "Click here",
        "yes": "Yes",
        "no": "No",
        "page": "Page",
        "department": "Department",
        "none": "No {0}",
        "department_postal": "Department Postal",
        "blood_type": "Blood type",
        "motd": "MOTD",
        "fallback_mode": "Fallback Mode",
        "volume": "Volume",
        "avatar": "Profile Picture",
        "image": "Image",
        "logo": "Logo",
        "absence_date": "Absence Date",
        "mug_shot": "Mug Shot",
        "file_size": "File Size",
        "predefined": "Predefined",
        "discord": "Discord",
        "redirecting_to": "You are being redirect to {0} ...",
        "absent": "Absent",
        "upload": "Upload",
        "postal_code": "Postal Code | Postal Codes",
        "duration": "Duration",
        "inactive_colleagues": "Inactive Colleagues",
        "qualifications": "Qualification | Qualifications",
        "score": "Score",
        "calendar_week": "CW",
        "requirements": "Requirement | Requirements",
        "read": "Read",
        "abbreviation": "Abbreviation",
        "approver": "Approver",
        "approved_at": "Approved at",
        "superuser": "SuperUser",
        "restore": "Restore",
        "mark": "Mark",
        "goto": "Go to",
        "goto_item": "Go to {0}",
        "help": "Help",
        "shortcuts": "Shortcuts",
        "commandpalette": "Command Palette",
        "language": "Language | Languages",
        "query_not_found": "not found.",
        "file": "File | Files",
        "entry": "Entry | Entries",
        "qualification": "Qualification | Qualifications",
        "toc": "Table of Contents",
        "dialog": "Dialog | Dialogs"
    },
    "components": {
        "partials": {
            "sidebar": {
                "change_character": "Change Character"
            },
            "data_error_block": {
                "default_title": "Unable to load data!",
                "default_message": "Please try again in a moment."
            },
            "sidebar_notifications": "Go to Notifications",
            "confirm_dialog": {
                "title": "Dangerous Action",
                "description": "Are you sure want to do this potentially dangerous actions? All data associated will be permanently deleted from our servers forever. This action cannot be undone."
            },
            "table_pagination": {
                "page_count": "Page {current} of {maxPage} à {size} records (Total {total})"
            }
        },
        "clipboard": {
            "clipboard_button": {
                "add": "Add to Clipboard"
            },
            "clipboard_modal": {
                "clear": "Clear Clipboard",
                "no_data": "No {0} in clipboard",
                "title": "Your Clipboard Contents"
            }
        },
        "documents": {
            "document_comment_entry": {
                "edit_comment": "Edit your comment"
            },
            "document_comments": {
                "add_comment": "Add your comment",
                "no_comments": "No comments have been posted yet"
            },
            "document_editor": {
                "add_permission": "Add Permission",
                "quill": {
                    "msg": "Edit HTML here, when you click \"OK\" the quill editor's contents will be replaced.",
                    "okText": "Ok"
                }
            },
            "document_managers": {
                "view_current": "View current",
                "add_new": "Add new",
                "links": "Links",
                "solves": "Solves",
                "closes": "Closes",
                "deprecates": "Deprecates",
                "open_document": "Open Document",
                "remove_reference": "Remove Reference",
                "add_reference": "Add Reference",
                "open_citizen": "Open Citizen",
                "remove_relation": "Remove Relation",
                "add_relation": "Add Relation",
                "mentioned": "Mentioned",
                "targets": "Targets",
                "caused": "Caused"
            },
            "document_list": {
                "no_documents_hint": "Either update your search query or create the first document using the above \"Create\"-button."
            },
            "categories": {
                "modal": {
                    "create_category": "Create Category",
                    "update_category": "Update Category"
                }
            },
            "templates": {
                "modal": {
                    "no_template": "Without Template"
                },
                "templates_modal": {
                    "no_template": "Without Template"
                }
            },
            "activity_list": {
                "legend": {
                    "added": "Added",
                    "removed": "Removed",
                    "changed": "Changed"
                },
                "difference": "Difference"
            },
            "document_view": {
                "take_ownership": "Take Ownership"
            },
            "document_request_access": {
                "title": "You don't have access to this document",
                "message": "But you can request access to this document using the button below.",
                "callback_message": "Request Access here"
            }
        },
        "livemap": {
            "starting_datastream": "Starting Map data stream...",
            "failed_datastream": "Failed to stream Map data!",
            "center_selected_marker": "Center selected Marker",
            "paused_datastream": "Map data stream paused (window not in focus).",
            "settings": {
                "marker_size": "Marker Size"
            },
            "create_marker": {
                "title": "Create Marker",
                "subtitle": "Create a new Marker."
            },
            "update_marker": {
                "title": "Update Marker",
                "subtitle": "Update existing Marker."
            },
            "show_unit_names": "Show Unit Names (only affects Map)",
            "show_unit_status": "Show Unit Status Color",
            "show_all_dispatches": "Show all Dispatches (only affects Map)",
            "restarting_datastream": "Reconnecting data stream..."
        },
        "rector": {
            "job_props": {
                "job_properties": "Job Properties",
                "your_job_properties": "Your job's FiveNet properties.",
                "livemap_marker_color": "Map Marker Color",
                "quick_buttons": "Quick Access Buttons",
                "discord_sync_settings": {
                    "title": "Discord Sync Settings",
                    "subtitle": "Manage the Discord Bot Sync settings.",
                    "discord_guild_id": "Discord Guild/ Server ID",
                    "invite_bot": "Invite Bot",
                    "last_sync": "Last Sync",
                    "user_info_sync": "User Info Sync (Names and Job Grade Roles)",
                    "user_info_sync_settings": {
                        "employee_role_enabled": "Create and manage Employee Role",
                        "employee_role_format": "Employee Role format (%s will be replaced by your job's name)",
                        "grade_role_format": "Grade Role format (%grade% will be replaced by the grade number, %grade_label% will be replaced by the grade's label)",
                        "unemployed_enabled": "Manage the unemployed role",
                        "unemployed_mode": "Mode for handling unemployed users",
                        "unemployed_role_name": "Unemployed Role Name"
                    },
                    "status_log": "Status Log",
                    "status_log_settings": {
                        "channel_id": "Channel ID"
                    },
                    "jobs_absence_settings": {
                        "jobs_absence_role_enabled": "Manage the absence role",
                        "jobs_absence_role_name": "Absence Role"
                    },
                    "group_sync_settings": {
                        "title": "Group Sync Settings",
                        "subtitle": "Options for the group sync bot.",
                        "ignored_role_ids": {
                            "title": "Ignored Role ID",
                            "description": "Users with one of these roles are not going to get groups synced (only affects the group sync and not the user info sync.)",
                            "field": "Ignored Role ID"
                        }
                    }
                },
                "citizen_attributes": {
                    "title": "Citizen Attributes"
                }
            },
            "role_view": {
                "add_permission": "Add Permission"
            },
            "app_config": {
                "auth": {
                    "title": "Auth",
                    "description": "Authentication settings",
                    "sign_up": "Sign-up"
                },
                "perms": {
                    "title": "Permissions",
                    "description": "Permissions system options.",
                    "default_perms": "Default Permissions"
                },
                "website": {
                    "title": "Website",
                    "description": "Website settings, such as the footer links.",
                    "links": {
                        "title": "Links"
                    }
                },
                "job_info": {
                    "title": "Job Info",
                    "description": "Unemployed job info for the system to fill in and list of public and hidden jobs.",
                    "unemployed_job": "Unemployed Job",
                    "public_jobs": "Public Jobs",
                    "hidden_jobs": "Hidden Jobs"
                },
                "user_tracker": {
                    "title": "User Tracker",
                    "description": "List of jobs to track on the livemap and to maintain timeclock updates for.",
                    "refresh_time": "Refresh Time",
                    "db_refresh_time": "DB Refresh Time",
                    "livemap_jobs": "Livemap Jobs"
                },
                "discord": {
                    "description": "FiveNet Discord Bot settings.",
                    "bot_invite_url": "Bot Invite URL",
                    "sync_interval": "Sync Interval"
                },
                "save": {
                    "description": "Make sure to double check any config options before saving the config."
                }
            }
        },
        "debug_info": {
            "title": "Debug Info",
            "subtitle": "Information imporant when reporting issues with FiveNet.",
            "perms": "Current Permissions",
            "active_char_id": "Active Character ID",
            "access_token_expiration": "Access Token Expiration",
            "reset_clipboard": "Reset Clipboard",
            "debug_functions": "Debug Functions",
            "reset_local_storage": "Reset Local Storage",
            "factory_reset": "Factory Reset FiveNet App",
            "version": "Version",
            "nui_info": "NUI Info",
            "no_char_selected": "No char active, please choose a character and check again.",
            "test_notifications": "Test Notifications"
        },
        "penaltycalculator": {
            "title": "Penalty Calculator"
        },
        "centrum": {
            "create_dispatch": {
                "title": "Create Dispatch",
                "subtitle": "Create a new Dispatch."
            },
            "assign_dispatch": {
                "title": "Assign Dispatch"
            },
            "take_dispatch": {
                "title": "Take Dispatches",
                "subtitle": "Take assigned dispatches quickly or take dispatches normally."
            },
            "update_dispatch_status": {
                "title": "Update Dispatch Status"
            },
            "assign_unit": {
                "title": "Assign Users to Unit"
            },
            "update_unit_status": {
                "title": "Update Unit Status"
            },
            "dispatch_center": {
                "starting_datastream": "Starting Dispatch Center data stream...",
                "failed_datastream": "Failed to stream Dispatch Center data!",
                "join_center": "Join the dispatch center, by clicking here."
            },
            "livemap": {
                "mark_on_gps": "Mark on GPS",
                "total_dispatches": "Total Dispatches"
            },
            "units": {
                "create_unit": "Create Unit",
                "update_settings": "Update Settings",
                "update_unit": "Update Unit",
                "feed": {
                    "item": {
                        "UNKNOWN": "Unknown Unit Status",
                        "USER_ADDED": "Member added to Unit",
                        "USER_REMOVED": "Member removed from Unit",
                        "UNAVAILABLE": "Unit unavailable",
                        "AVAILABLE": "Unit available",
                        "ON_BREAK": "Unit on break",
                        "BUSY": "Unit busy"
                    }
                },
                "attributes": {
                    "static": "Static",
                    "no_dispatch_auto_assign": "No Dispatch Auto Assign"
                }
            },
            "dispatches": {
                "feed": {
                    "item": {
                        "NEW": "Dispatch created",
                        "UNASSIGNED": "No units assigned",
                        "UNIT_ASSIGNED": "Unit assigned to Dispatch",
                        "UNIT_UNASSIGNED": "Unit unassigned from Dispatch",
                        "EN_ROUTE": "En Route to Dispatch",
                        "ON_SCENE": "Arrived on scene",
                        "NEED_ASSISTANCE": "Unit needs Assistance",
                        "COMPLETED": "Dispatch completed",
                        "CANCELLED": "Dispatch cancelled",
                        "ARCHIVED": "Dispatch archived",
                        "UNIT_ACCEPTED": "Unit accepted Dispatch",
                        "UNIT_DECLINED": "Unit declined/didn't respond to Dispatch",
                        "UNSPECIFIED": "Unspecified"
                    }
                },
                "attributes": {
                    "multiple": "Multiple Dispatches",
                    "too_old": "Cancelled due to Age",
                    "duplicate": "Duplicat"
                }
            }
        },
        "jobs": {
            "conduct": {
                "List": {
                    "show_expired": "Show Expired",
                    "no_expiration": "No Expiration."
                },
                "CreateOrUpdateModal": {
                    "create": {
                        "title": "Create Conduct Entry"
                    },
                    "update": {
                        "title": "Update Conduct Entry"
                    }
                }
            },
            "timeclock": {
                "List": {
                    "per_day": "Per Day"
                },
                "Stats": {
                    "7_days": "Last 7 days",
                    "weekly": "Weekly Summary",
                    "sum": "Total on duty time",
                    "avg": "Average on duty time",
                    "max": "Longest on duty time"
                }
            },
            "self_service": {
                "title": "Self Service",
                "set_absence_date": "Set Absence Date",
                "set_profile_picture": "Update Profile Picture"
            }
        },
        "bodycheckup": {
            "title": "Body Checkup",
            "no_points": "No points selected!",
            "bmi_calculator": "BMI Calculator",
            "bmi": "Body Mass Index",
            "mass": "Mass (in KG)",
            "height": "Height (in meters)"
        },
        "hints": {
            "start_text": "Did you know...?",
            "click_me": "Click here.",
            "startpage": {
                "content": "You can set the start page FiveNet opens up on in your Account information."
            },
            "documenteditor": {
                "content": "You can enable a dark mode for the document editor."
            },
            "rector_roles_list": {
                "content": "Permissions are inherited from low to high grades. If grade 1 can view documents, all grades including grade 1 can do so too. If grade 4 is denied to view documents, grade 4 and higher can not view documents."
            },
            "template_editor_templating": {
                "content": "You can use Golang HTML templating in the above field. For template snippets follow the link."
            },
            "commandpalette": {
                "content": "FiveNet has a command palette for power users, you can open it using:",
                "keyboard": "CTRL+K"
            }
        },
        "notifications": {
            "title": "Notifications",
            "mark_read": "Mark as read",
            "mark_all_read": "Mark all as read",
            "include_read": "Read Notifications",
            "unread": "Unread"
        },
        "about": {
            "introduction": {
                "pre_title": "More time for FiveM RolePlay.",
                "title": "A better workflow",
                "content": "Easily search for citizens and vehicles. With the document access system it is easy to create and securely share documents with your colleagues. A Map that shows last few dispatches and your colleagues locations.",
                "feature_one": {
                    "title": "Search State Data.",
                    "content": "You can search through citizens and vehicles. You can also set a citizen as wanted."
                },
                "feature_two": {
                    "title": "Secure Document Sharing.",
                    "content": "Documents can easily be shared with your colleagues and other factions on the server."
                },
                "feature_three": {
                    "title": "Map.",
                    "content": "See the location of your colleagues and dispatches live. Different map styles are available as well."
                }
            },
            "faq": {
                "title": "Frequently asked questions",
                "one": {
                    "question": "Who has created FiveNet?",
                    "answer": "Galexrt and Clover, are the main people working on FiveNet at the moment."
                },
                "two": {
                    "question": "Why was FiveNet created?",
                    "answer": "It started out as a way for Galexrt to learn frontend development and then it spiraled into a way for ModernV server to have an alternative to VPC CopNet/ MedicNet."
                },
                "three": {
                    "question": "Where can I find the FiveNet development roadmap?",
                    "answer": "<a class=\"underline\" href=\"{repoLink}/#readme\">Click here (GitHub galexrt/fivenet README)</a>."
                },
                "four": {
                    "question": "I found a bug or other issue with FiveNet. Where do I report it?",
                    "answer": "Please report on <a class=\"underline\" href=\"{discordLink}\">the Galexrt Discord server</a> or on <a class=\"underline\" href=\"{repoLink}\">the FiveNet GitHub project</a>."
                }
            },
            "questions_or_issues": {
                "title": "Got any questions or issues?",
                "content": "Be sure to join the Discord server should you encounter any issues or have questions regarding FiveNet."
            },
            "join_discord": "Join Galexrt Discord server",
            "licenses_list": "FiveNet License and list of third-party licenses used",
            "subtitle": "About FiveNet and it's creators.",
            "licenses": {
                "subtitle": "List and information about the Licenses of code, libraries and software, used by FiveNet."
            }
        },
        "qualifications": {
            "create_new_qualification": "Create New Qualification",
            "user_qualifications": "Your Qualifications",
            "all_qualifications": "All Qualifications",
            "user_requests": "Requested Qualifications",
            "take_test": "Take Test",
            "request_modal": {
                "title": "Request Qualification"
            }
        },
        "language_switcher": {
            "title": "Switch language"
        },
        "auth": {
            "AccountInfo": {
                "title": "Account Info",
                "subtitle": "Your FiveNet account details.",
                "license": "Identifier/ License",
                "change_password": "Change Password",
                "change_password_button": "Change Account Password",
                "change_username": "Change Username",
                "change_username_button": "Change Account Username"
            },
            "LoginForm": {
                "register_account": "Register Account with Token",
                "login_error": "There was an error signing you in, please try again!",
                "title": "Login",
                "forgot_password": "Forgot Password",
                "social_login_disabled": "Social login requires you to accept the social login cookies."
            },
            "ChangePasswordModal": {
                "change_password": "Change Password",
                "current_password": "Current Password",
                "new_password": "New Password"
            },
            "OAuth2Connections": {
                "title": "Social Login Connections",
                "subtitle": "Your Social Login connections, for faster login and cool additional features."
            },
            "ForgotPassword": {
                "title": "Forgot Password",
                "subtitle": "To reset your apssword, join the FiveM server and run /fivenet command to get a new registration token.",
                "registration_token": "Registration Token",
                "submit_button": "Set new Password",
                "back_to_login_button": "Back to Login",
                "create_error": "There was an error setting your new password, please try again!"
            },
            "RegistrationForm": {
                "title": "Create Account",
                "registration_token": "Registration Token",
                "submit_button": "Create Account",
                "back_to_login_button": "Back to Login",
                "create_error": "There was an error creating your account, please try again!",
                "subtitle": "To create an account join the FiveM server and run /fivenet command."
            },
            "UserSettingsPanel": {
                "title": "Settings",
                "subtitle": "Client-side FiveNet Settings.",
                "set_startpage": {
                    "title": "Start Page after character selector",
                    "no_char_selected": "To select a start page you must select a character first."
                },
                "editor_theme": {
                    "title": "Document Editor Theme",
                    "dark_mode": "Dark Mode"
                },
                "app_theme": {
                    "job_default_theme": "Use Job's Theme"
                },
                "volumes": {
                    "title": "Volume Control",
                    "subtitle": "Control sound volumes.",
                    "notifications_volume": "Notifications Volume"
                },
                "streamer_mode": {
                    "title": "Streamer Mode",
                    "description": "Blur images by default and hide other information."
                },
                "background_color": "Background color",
                "customization": "Customize the look and feel of FiveNet."
            },
            "ChangeUsernameModal": {
                "change_username": "Change Username",
                "current_username": "Current Username",
                "new_username": "New Username"
            },
            "CharacterSelector": {
                "title": "Character Selector"
            }
        },
        "citizens": {
            "CitizensList": {
                "only_wanted": "Only Wanted",
                "no_citizens": "Use the search field above to search or update your query.",
                "open_fine": "Open fines"
            },
            "CitizenInfoProfile": {
                "create_new_document": "Create New Document",
                "copy_profile_link": "Copy Profile Link",
                "revoke_wanted": "Revoke Wanted Status",
                "set_wanted": "Set Person Wanted",
                "set_job": "Set Person's Job",
                "set_traffic_points": "Set Traffic Infraction Points",
                "set_mug_shot": "Set Mug Shot Photo"
            },
            "CitizenInfoActivityFeedEntry": {
                "traffic_infraction_points": {
                    "action_text": "Set traffic points from"
                },
                "bool_set_citizen": "Set the citizen as",
                "document_relation": {
                    "added": "Related the citizen in a",
                    "removed": "Removed citizen document relation in"
                },
                "userprops_job_set": "Set the citizen's job to ",
                "plugin_license": {
                    "added": "License added",
                    "removed": "License removed"
                },
                "plugin_jail": {
                    "jailed": "Jailed",
                    "unjailed": "Released",
                    "escaped": "Escaped"
                },
                "plugin_billing_fines": {
                    "paid": "Fine paid",
                    "removed": "Fine removed",
                    "created": "Fine created"
                },
                "userprops_mug_shot_set": "Set the citizen's mug shot picture",
                "userprops_attributes_updated": "Updated the citizen's attributes"
            }
        },
        "CookieControl": {
            "title": "We use cookies!",
            "subtitle": "The main purpose of our cookies is to enable you to login with our social login providers. For more information on cookies and your data, take a look at our privacy policy.",
            "description": "Please note that the \"Remove local data\" function might not be able to remove all data based on your browser's functionality.",
            "clear_data": "Remove local data"
        }
    },
    "notifications": {
        "clipboard": {
            "document_added": {
                "title": "Clipboard: Document added",
                "content": "Document has been added to clipboard"
            },
            "document_removed": {
                "title": "Clipboard: Document removed",
                "content": "Selected document removed from clipboard"
            },
            "documents_removed": {
                "title": "Clipboard: Documents removed",
                "content": "All documents have been removed from your clipboard"
            },
            "citizen_add": {
                "title": "Clipboard: Citizen added",
                "content": "Citizen has been added to clipboard"
            },
            "citizen_removed": {
                "title": "Clipboard: Citizen removed",
                "content": "Selected citizen removed from clipboard"
            },
            "citizens_removed": {
                "title": "Clipboard: Citizens removed",
                "content": "All citizens have been removed from your clipboard"
            },
            "vehicle_added": {
                "title": "Clipboard: Vehicle added",
                "content": "Vehicle has been added to clipboard"
            },
            "vehicle_removed": {
                "title": "Clipboard: Vehicle removed",
                "content": "Selected vehicle removed from clipboard"
            },
            "vehicles_removed": {
                "title": "Clipboard: Vehicles removed",
                "content": "All vehicles have been removed from your clipboard"
            },
            "link_copied": {
                "title": "Link copied to clipboard",
                "content": "Link has been copied to your computer's clipboard."
            }
        },
        "action_successfull": {
            "title": "Success!",
            "content": "Your action was successfully submitted"
        },
        "category_deleted": {
            "title": "Category deleted!",
            "content": "The Category was successfully deleted"
        },
        "category_updated": {
            "title": "Category updated!",
            "content": "The Category was successfully updated"
        },
        "max_access_entry": {
            "title": "Maximum amount of Access entries exceeded",
            "content": "There can only be a maximum of {max} access entries on a Document"
        },
        "document_created": {
            "title": "Document created!",
            "content": "Document has been created."
        },
        "document_updated": {
            "title": "Document updated!",
            "content": "Document has been updated."
        },
        "grpc_errors": {
            "unauthenticated": {
                "title": "Please login again",
                "content": "You are not signed in anymore."
            },
            "permission_denied": {
                "title": "Permission denied"
            },
            "internal": {
                "title": "Internal server error occured"
            },
            "unavailable": {
                "title": "Unable to reach server",
                "content": "Unable to reach FiveNet server, please check your internet connection."
            },
            "default": {
                "title": "Unknown error occured",
                "content": "{msg} (Code: {code})"
            },
            "not_found": {
                "title": "Not found",
                "content": "Content not found."
            }
        },
        "rector": {
            "role_created": {
                "title": "Role: Created",
                "content": "Role has been created."
            },
            "role_deleted": {
                "title": "Role: Deleted",
                "content": "Role has been deleted."
            },
            "role_updated": {
                "title": "Role: Permissions Saved",
                "content": "Permissions have been saved."
            },
            "job_props": {
                "title": "Updated Job Props",
                "content": "Your job properties have been updated."
            },
            "audit_log": {
                "title": "Audit Log: Copied to clipboard",
                "content": "Entry copied to clipboard."
            },
            "app_config": {
                "title": "Updated App Config",
                "content": "FiveNet app config have been updated."
            }
        },
        "document_deleted": {
            "title": "Document deleted!",
            "content": "Document has been deleted."
        },
        "renewed_token": {
            "title": "Access Token renewed",
            "content": "Your access token has been automatically renewed."
        },
        "auth": {
            "changed_password": {
                "title": "Password has been changed",
                "content": "Your new password has been set"
            },
            "account_created": {
                "title": "Account created!",
                "content": "Your account was successfully created"
            },
            "error_logout": {
                "title": "Logout: Encountered an error",
                "content": "Error message: {0}"
            },
            "oauth2_login": {
                "success": {
                    "title": "Successfully logged in",
                    "content": "Successfully logged in using social login provider."
                },
                "failed": {
                    "title": "Failed to login using provider",
                    "content": "Error during social login ({msg}), please try again."
                }
            },
            "no_permission": {
                "title": "You don't have permission!",
                "content": "No permission to go to {path}."
            },
            "oauth2_connect": {
                "success": {
                    "title": "Successfully connected social login",
                    "content": "Successfully connected your account using the social login provider."
                },
                "failed": {
                    "title": "Failed to connect your account",
                    "content": "Error while connecting your social login (Reason: {0}), please try again."
                }
            },
            "change_username": {
                "title": "Username has been changed",
                "content": "Your new username has been set. Please login again."
            },
            "forgot_password": {
                "title": "Password has been reset",
                "content": "Your password has been reset."
            }
        },
        "language_switched": {
            "title": "Language switched",
            "content": "The language will be switched to {name}."
        },
        "penaltycalculator": {
            "title": "Penalty Calculator: Copied to clipboard",
            "content": "Summary copied to clipboard."
        },
        "document_view": {
            "copy_document_id": {
                "title": "Document ID",
                "content": "Document ID copied to clipboard."
            }
        },
        "notifi": {
            "document_relation_mentioned": {
                "title": "Document: You have been mentioned",
                "content": "You have been mentioned in \"{title}\" document. Click here to go to the document."
            },
            "document_request_added": {
                "title": "Document: Request has been created",
                "content": "A request against your \"{title}\" document has been added."
            },
            "document_comment_added": {
                "title": "Document: New comment",
                "content": "A new comment has been posted on \"{title}\" document."
            }
        },
        "templates": {
            "created": {
                "title": "Template: Created",
                "content": "Template created successfully."
            },
            "updated": {
                "title": "Template: Updated",
                "content": "Template updated successfully."
            },
            "deleted": {
                "title": "Template: Deleted",
                "content": "Template deleted successfully."
            }
        },
        "citizen_info": {
            "copy_citizen_id": {
                "title": "Citizen ID",
                "content": "Citizen ID copied to clipboard."
            }
        },
        "document_toggled": {
            "open": {
                "title": "Document opened!",
                "content": "Document has been opened."
            },
            "closed": {
                "title": "Document closed!",
                "content": "Document has been closed."
            }
        },
        "centrum": {
            "sidebar": {
                "no_dispatch_selected": {
                    "title": "No Dispatch selected!",
                    "content": "Please check the box of the dispatch you want to update."
                },
                "dispatch_status_updated": {
                    "title": "Dispatch Status updated",
                    "content": "Status has been updated."
                },
                "unit_status_updated": {
                    "title": "Unit Status updated",
                    "content": "Status has been updated."
                }
            },
            "store": {
                "assigned_dispatch": {
                    "title": "New Dispatch assigned",
                    "content": "Check the Dispatches list to accept the dispatch."
                }
            },
            "unitUpdated": {
                "joined": {
                    "title": "Joined Unit",
                    "content": "You have joined an unit."
                },
                "removed": {
                    "title": "Left Unit",
                    "content": "You have left your unit."
                },
                "not_in_unit": {
                    "title": "You are not in an Unit!",
                    "content": "You need to be in an unit to do that."
                },
                "checkup": {
                    "title": "Status Check",
                    "content": "Please make sure your unit's status is up-to-date."
                }
            }
        },
        "components": {
            "partials": {
                "users": {
                    "PhoneNumber": {
                        "copied": {
                            "title": "Phone Number copied",
                            "content": "Phone Number has been copied to your clipboard."
                        }
                    }
                }
            }
        },
        "category_created": {
            "title": "Category created!",
            "content": "The Category was successfully created"
        },
        "bodycheckup": {
            "title": "Body Checkup: Copied to clipboard",
            "content": "Summary copied to clipboard."
        },
        "document_take_ownership": {
            "title": "Document Owner changed",
            "content": "Document has been transferred to you."
        },
        "livemap": {
            "failed_loading_postals": {
                "title": "Failed to load Postal codes",
                "content": "Postal codes couldn't be loaded"
            }
        },
        "docstore": {
            "requests": {
                "created": {
                    "title": "Document Request created!",
                    "content": "The document request has been successfully created."
                },
                "deleted": {
                    "title": "Document Request deleted!",
                    "content": "The document request has been successfully deleted."
                },
                "updated": {
                    "title": "Document Request updated!",
                    "content": "The document request has been successfully updated."
                }
            }
        },
        "superuser_menu": {
            "setsuperusermode": {
                "title": "SuperUser Mode",
                "content": "SuperUser Mode changed (current job: {job})."
            }
        },
        "system": {
            "test_notification": {
                "title": "Test Notification {index}",
                "content": "This is a test notification of type {type}."
            }
        }
    },
    "perms": {
        "AuthService": {
            "category": "Authentication",
            "ChooseCharacter": {
                "key": "Choose Character",
                "description": "Permission to choose character, basically allow or disallow access to FiveNet."
            }
        },
        "CitizenStoreService": {
            "category": "Citizens",
            "ListCitizens": {
                "key": "List Citizens",
                "description": "List and search through citizens.",
                "attrs": {
                    "PhoneNumber": "Phone Number",
                    "Licenses": "Licenses",
                    "UserProps_Wanted": "Wanted Status",
                    "UserProps_Job": "Job",
                    "UserProps_TrafficInfractionPoints": "Traffic Points",
                    "UserProps_OpenFines": "Open Fines",
                    "UserProps_BloodType": "Blood Type",
                    "UserProps_MugShot": "Mug Shot",
                    "UserProps_Attributes": "Attributes"
                },
                "attrs_types": {
                    "Fields": "Fields"
                }
            },
            "ListUserActivity": {
                "key": "List User Activity",
                "description": "Citizen Info Activity Feed",
                "attrs": {
                    "SourceUser": "Source User",
                    "Own": "Own Activity Feed"
                },
                "attrs_types": {
                    "Fields": "Fields"
                }
            },
            "SetUserProps": {
                "key": "Set User Properties",
                "description": "Set Citizen Props (e.g., wanted status, suspected job).",
                "attrs": {
                    "Wanted": "Wanted Status",
                    "Job": "Job",
                    "TrafficInfractionPoints": "Traffic Points",
                    "MugShot": "Mug Shot",
                    "Attributes": "Attributes"
                },
                "attrs_types": {
                    "Fields": "User Properties Fields"
                }
            },
            "GetUser": {
                "key": "Get User",
                "description": "View a citizen's.",
                "attrs_types": {
                    "Jobs": "Factions"
                }
            },
            "ManageCitizenAttributes": {
                "key": "Manage Citizen Attributes",
<<<<<<< HEAD
                "description": "Manage citizens attributes in their profiles."
=======
                "description": "Create, update and delete citizens attributes."
>>>>>>> dbac614f
            }
        },
        "CompletorService": {
            "category": "Auto Complete",
            "CompleteCitizens": {
                "key": "Citizen Names",
                "description": "Complete citizen names."
            },
            "CompleteJobs": {
                "key": "Complete job names and ranks",
                "description": "Complete job names and ranks."
            },
            "CompleteDocumentCategories": {
                "key": "List document categories",
                "description": "Complete a document categories.",
                "attrs_types": {
                    "Jobs": "Factions"
                }
            },
            "CompleteCitizenAttributes": {
                "key": "List job's citizen attributes",
                "description": "Complete citizen attributes from multiple jobs.",
                "attrs_types": {
                    "Jobs": "Factions"
                }
            }
        },
        "DMVService": {
            "category": "Vehicles",
            "ListVehicles": {
                "key": "Search Vehicles",
                "description": "Search and find citizen's vehicles."
            }
        },
        "DocStoreService": {
            "category": "Documents",
            "AddDocumentReference": {
                "key": "AddDocumentReference",
                "description": "Add/ Remove document references."
            },
            "AddDocumentRelation": {
                "key": "AddDocumentRelation",
                "description": "Add/ Remove citizen relation."
            },
            "CreateDocument": {
                "key": "CreateDocument",
                "description": "Create new documents."
            },
            "ListDocuments": {
                "key": "ListDocuments",
                "description": "List and search documents."
            },
            "GetDocument": {
                "key": "GetDocument",
                "description": "View accessible documents."
            },
            "ListUserDocuments": {
                "key": "ListUserDocuments",
                "description": "View the documents linked to a citizen."
            },
            "ListTemplates": {
                "key": "List Templates",
                "description": "List available document templates."
            },
            "UpdateDocument": {
                "key": "UpdateDocument",
                "description": "Edit/ Update an existing document.",
                "attrs": {
                    "Own": "Own",
                    "Lower_Rank": "Lower Rank",
                    "Same_Rank": "Same Rank",
                    "Any": "Any"
                },
                "attrs_types": {
                    "Access": "Access to factions-own documents"
                }
            },
            "CreateTemplate": {
                "key": "Create Template",
                "description": "Create document templates."
            },
            "DeleteTemplate": {
                "key": "DeleteTemplate",
                "description": "Delete document templates."
            },
            "DeleteDocument": {
                "key": "DeleteDocument",
                "description": "Delete documents.",
                "attrs": {
                    "Own": "Own",
                    "Lower_Rank": "Lower Rank",
                    "Same_Rank": "Same Rank",
                    "Any": "Any"
                },
                "attrs_types": {
                    "Access": "Access to factions-own documents"
                }
            },
            "ToggleDocument": {
                "key": "Toggle Document Open/ Closed Status",
                "description": "Toggle a document open/ closed.",
                "attrs": {
                    "Own": "Own",
                    "Lower_Rank": "Lower Rank",
                    "Same_Rank": "Same Rank",
                    "Any": "Any"
                },
                "attrs_types": {
                    "Access": "Access to factions-own documents"
                }
            },
            "DeleteComment": {
                "key": "DeleteComment",
                "description": "Delete document comments.",
                "attrs": {
                    "Own": "Own",
                    "Lower_Rank": "Lower Rank",
                    "Same_Rank": "Same Rank",
                    "Any": "Any"
                },
                "attrs_types": {
                    "Access": "Access to factions-own documents"
                }
            },
            "PostComment": {
                "key": "PostComment",
                "description": "Post document comments."
            },
            "CreateCategory": {
                "key": "CreateCategory",
                "description": "Create/ Update document categories."
            },
            "DeleteCategory": {
                "key": "DeleteCategory",
                "description": "Delete document categories."
            },
            "ListCategories": {
                "key": "ListCategories",
                "description": "View and List document categories."
            },
            "ListDocumentActivity": {
                "key": "ListDocumentActivity",
                "description": "Being able to view document activity."
            },
            "ListDocumentReqs": {
                "key": "List Document Requests",
                "description": "List requests for documents."
            },
            "ChangeDocumentOwner": {
                "key": "Change Document Owner",
                "description": "Take over the document owner.",
                "attrs": {
                    "Own": "Own",
                    "Lower_Rank": "Lower Rank",
                    "Same_Rank": "Same Rank",
                    "Any": "Any"
                },
                "attrs_types": {
                    "Access": "Access to factions-own documents"
                }
            },
            "CreateDocumentReq": {
                "key": "Create Document Requests",
                "description": "Request actions for documents.",
                "attrs_types": {
                    "Types": "Available Actions"
                },
                "attrs": {
                    "Access": "Access",
                    "Closure": "Closure",
                    "Update": "Update",
                    "Deletion": "Deletion",
                    "OwnerChange": "Owner Change"
                }
            },
            "DeleteDocumentReq": {
                "key": "Delete Document Requests",
                "description": "Delete document requests."
            }
        },
        "LivemapperService": {
            "category": "Map",
            "Stream": {
                "key": "View",
                "description": "Being able to view the Map.",
                "attrs_types": {
                    "Players": "Player Location",
                    "Markers": "Markers"
                }
            },
            "CreateOrUpdateMarker": {
                "key": "Create and Update Markers",
                "description": "Being able to create and update markers on the Map.",
                "attrs": {
                    "Own": "Own",
                    "Lower_Rank": "Lower Rank",
                    "Same_Rank": "Same Rank",
                    "Any": "Any"
                },
                "attrs_types": {
                    "Access": "Access to factions-own markers"
                }
            },
            "DeleteMarker": {
                "key": "Delete Marker",
                "description": "Being able to delete markers on the Map.",
                "attrs": {
                    "Own": "Own",
                    "Lower_Rank": "Lower Rank",
                    "Same_Rank": "Same Rank",
                    "Any": "Any"
                },
                "attrs_types": {
                    "Access": "Access to factions-own markers"
                }
            }
        },
        "RectorService": {
            "category": "Control Panel",
            "GetJobProps": {
                "key": "View Job Properties",
                "description": "View your job's properties."
            },
            "SetJobProps": {
                "key": "Set Job Properties",
                "description": "Set your job's properties."
            },
            "GetRoles": {
                "key": "View Roles",
                "description": "Get/ List FiveNet job roles."
            },
            "CreateRole": {
                "key": "Create Role",
                "description": "Create FiveNet job roles."
            },
            "DeleteRole": {
                "key": "Delete Role",
                "description": "Delete FiveNet job roles."
            },
            "ViewAuditLog": {
                "key": "Audit Log",
                "description": "View audit log of FiveNet actions."
            },
            "UpdateRolePerms": {
                "key": "Manage Role Permissions",
                "description": "Add/ Delete permissions to FiveNet job roles."
            }
        },
        "CentrumService": {
            "category": "Dispatch Center",
            "CreateDispatch": {
                "key": "Create Dispatches",
                "description": "Create new dispatches via the Map/ Dispatch Center."
            },
            "Stream": {
                "key": "Access to Dispatches and Units.",
                "description": "Basic access required to see dispatches."
            },
            "UpdateDispatch": {
                "key": "Update Dispatches",
                "description": "Updating dispatches information."
            },
            "CreateOrUpdateUnit": {
                "key": "Create and Update Units",
                "description": "Allows to create and update units via the control panel."
            },
            "DeleteUnit": {
                "key": "Delete Units",
                "description": "Allows to delete units via the control panel."
            },
            "TakeDispatch": {
                "key": "Take Dispatches",
                "description": "Basic access to allow an user to take dispatches."
            },
            "TakeControl": {
                "key": "Join Dispatch Center",
                "description": "Allows an user to join and act in the dispatch center."
            },
            "UpdateSettings": {
                "key": "Update Dispatch Center Settings",
                "description": "Allows to update the dispatch center settings via the control panel."
            },
            "DeleteDispatch": {
                "key": "Delete Dispatches",
                "description": "Allows to delete dispatches."
            }
        },
        "JobsService": {
            "category": "Job",
            "ListColleagues": {
                "key": "List colleagues",
                "description": "List your colleagues (of your own job)."
            },
            "SetMOTD": {
                "key": "Update Job MOTD",
                "description": "Update Job MOTD text on job page."
            },
            "GetColleague": {
                "key": "Get a colleague's profile",
                "description": "Retrieve a colleague's detailed profile.",
                "attrs": {
                    "Own": "Own",
                    "Lower_Rank": "Lower Rank",
                    "Same_Rank": "Same Rank",
                    "Any": "Any"
                },
                "attrs_types": {
                    "Access": "Access to factions-own colleague"
                }
            },
            "SetJobsUserProps": {
                "key": "Set a colleague's properties",
                "description": "E.g., absence date.",
                "attrs": {
                    "Own": "Own",
                    "Lower_Rank": "Lower Rank",
                    "Same_Rank": "Same Rank",
                    "Any": "Any"
                },
                "attrs_types": {
                    "Access": "Access to factions-own colleague's properties"
                }
            },
            "ListColleagueActivity": {
                "key": "View Colleague Activity",
                "description": "View activities by types of your colleagues",
                "attrs": {
                    "HIRED": "Hired",
                    "FIRED": "Fired",
                    "PROMOTED": "Promoted",
                    "DEMOTED": "Demoted",
                    "ABSENCE_DATE": "Absence Date"
                },
                "attrs_types": {
                    "Types": "Types"
                }
            }
        },
        "JobsConductService": {
            "CreateConductEntry": {
                "key": "Create Conduct Register entries",
                "description": "Create Conduct Register entries."
            },
            "DeleteConductEntry": {
                "key": "Delete Conduct Register Entries",
                "description": "Delete Conduct Register entries."
            },
            "ListConductEntries": {
                "key": "List Conduct Register Entries",
                "description": "List Conduct Register entries.",
                "attrs": {
                    "Own": "Own",
                    "All": "All"
                },
                "attrs_types": {
                    "Access": "Access to conduct register entries"
                }
            },
            "UpdateConductEntry": {
                "key": "Update Conduct Register Entries",
                "description": "Update Conduct Register entries."
            },
            "category": "Job Conduct Register"
        },
        "JobsTimeclockService": {
            "ListTimeclock": {
                "key": "View Timeclock",
                "description": "See Timeclock entries.",
                "attrs": {
                    "All": "All"
                },
                "attrs_types": {
                    "Access": "Access to time clock entries"
                }
            },
            "category": "Job Timeclock",
            "ListInactiveEmployees": {
                "key": "List inactive colleagues",
                "description": "List inactive colleagues."
            }
        },
        "QualificationsService": {
            "category": "Qualifications",
            "CreateOrUpdateQualificationRequest": {
                "description": "Create or Update Qualification Request"
            },
            "ListQualifications": {
                "key": "List Qualifications",
                "description": "List available qualifications"
            },
            "GetQualification": {
                "key": "Get Qualifications",
                "description": "Retrieve qualification info"
            },
            "CreateQualification": {
                "key": "Create Qualifications",
                "description": "Create qualifications"
            },
            "UpdateQualification": {
                "key": "Update Qualifications",
                "description": "Update qualifications",
                "attrs": {
                    "Own": "Own",
                    "Lower_Rank": "Lower Rank",
                    "Same_Rank": "Same Rank",
                    "Any": "Any"
                },
                "attrs_types": {
                    "Access": "Access to factions-own qualifications"
                }
            },
            "DeleteQualification": {
                "key": "Delete Qualifications",
                "description": "Delete qualifications",
                "attrs": {
                    "Own": "Own",
                    "Lower_Rank": "Lower Rank",
                    "Same_Rank": "Same Rank",
                    "Any": "Any"
                },
                "attrs_types": {
                    "Access": "Access to factions-own qualifications"
                }
            },
            "ListQualificationsResults": {
                "key": "List Qualification Results",
                "description": "List qualification results"
            },
            "CreateOrUpdateQualificationResult": {
                "key": "Create or Update Qualification Results",
                "description": "Create and update qualification results"
            },
            "DeleteQualificationResult": {
                "key": "Delete Qualification Results",
                "description": "Delete qualification results"
            },
            "ListQualificationRequests": {
                "key": "List Qualification Requests",
                "description": "List qualification requests"
            },
            "DeleteQualificationReq": {
                "key": "Delete Qualification Requests",
                "description": "Delete qualification requests"
            }
        }
    },
    "errors": {
        "pkg-auth": {
            "ErrNoToken": "\"Authorization\" header must not be empty! Please login again.",
            "ErrInvalidToken": "Token invalid/ expired!",
            "ErrCheckToken": "Token check failed!",
            "ErrUserNoPerms": "No permissions associated with your user!",
            "ErrNoUserInfo": "Something went wrong, please logout and login again!",
            "ErrPermissionDenied": "You don't have permission to do that!"
        },
        "AuthService": {
            "ErrGenericAccount": "Failed to get/ update your account, please try again.",
            "ErrAccountCreateFailed": "Please check the token you have typed in!",
            "ErrInvalidLogin": "Wrong username or password!",
            "ErrNoAccount": "You need to use your registration token to create an account first.",
            "ErrNoCharFound": "No character(s) found for your account.",
            "ErrGenericLogin": "Failed to login you in, please try again.",
            "ErrUnableToChooseChar": "You don't have permission to select this character!",
            "ErrUpdateAccount": "Failed to update your account!",
            "ErrChangePassword": "Failed to change your password!",
            "ErrForgotPassword": "Failed to reset password!",
            "ErrAccountExistsFailed": "Please use use the forgot password function!",
            "ErrSignupDisabled": "Account signup is disabled!",
            "ErrAccountDuplicate": "Username already taken, please use a different username.",
            "ErrChangeUsername": "Failed to change your username!",
            "ErrBadUsername": "Please verify the usernames correctness! Please try with a different username."
        },
        "CitizenStoreService": {
            "ErrFailedQuery": "Failed to list/ get citizens data!",
            "ErrJobGradeNoPermission": "No permission to access this citizen (based on the citizen's job)",
            "ErrReasonRequired": "A reason must be provided!",
            "ErrPropsWantedDenied": "You are not allowed to set a user wanted status!",
            "ErrPropsJobDenied": "You are not allowed to set a user job!",
            "ErrPropsJobPublic": "You can't set a state job!",
            "ErrPropsJobInvalid": "Invalid job or job rank set!",
            "ErrPropsTrafficPointsDenied": "You are not allowed to set a user's traffic infraction points!",
            "ErrPropsMugShotDenied": "You are not allowed to set a user's mug shot!",
            "ErrPropsAttributesDenied": "You are not allowed to set a user's attributes!"
        },
        "CompletorService": {
            "ErrFailedSearch": "Failed to search the data!"
        },
        "DMVService": {
            "ErrFailedQuery": "Failed to search vehicles data!"
        },
        "DocStoreService": {
            "ErrFailedQuery": "Failed to get/ create/ update documents!",
            "ErrNotFoundOrNoPerms": "No document found or no permissions to access document!",
            "ErrTemplateNoPerms": "You don't have permission to view/ update/ delete this template!",
            "ErrPermissionDenied": "You don't have permission to do this!",
            "ErrClosedDoc": "Document is closed and can't be edited!",
            "ErrDocAccessEditDenied": "You don't have permission to edit the document's access!",
            "ErrDocAccessViewDenied": "You don't have permission to view this document's access!",
            "ErrTemplateFailed": "Failed to render document template! Please talk with your faction leader.",
            "ErrDocViewDenied": "You don't have permission to view this document!",
            "ErrDocUpdateDenied": "You don't have permission to edit this document!",
            "ErrDocDeleteDenied": "You don't have permission to delete this document!",
            "ErrDocToggleDenied": "You don't have permission to close/open this document!",
            "ErrCommentViewDenied": "You don't have permission to view document comments!",
            "ErrCommentPostDenied": "You don't have permission to post a comment on this document!",
            "ErrCommentEditDenied": "You don't have permission to edit this comment!",
            "ErrCommentDeleteDenied": "You can't delete this comment!",
            "ErrFeedRefsViewDenied": "You don't have permission to view this document's references!",
            "ErrFeedRelsViewDenied": "You don't have permission to view this document's relations!",
            "ErrFeedRefSelf": "You can't reference a document with itself!",
            "ErrFeedRefAddDenied": "You don't have permission to add references from/to this document!",
            "ErrFeedRefRemoveDenied": "You don't have permission to remove references from this document!",
            "ErrFeedRelAddDenied": "You don't have permission to add relation from/to this document!",
            "ErrFeedRelRemoveDenied": "You don't have permission to remove references from this document!",
            "ErrDocReqAlreadyCreated": {
                "title": "Document Request already exists!",
                "content": "A document request of the same type already exists or one has been created in the last 24 hours."
            },
            "ErrDocSameOwner": "You are already the creator of this document!",
            "ErrDocOwnerWrongJob": "New document owner must be part of your job!",
            "ErrDocReqOwnDoc": "You can't create requests against your own document!",
            "ErrDocReqAlreadyCompleted": {
                "title": "Document Request has already been accepted/declined!",
                "content": "The document request you are trying to accept/decline has already been processed."
            },
            "ErrDocRequiredAccessTemplate": {
                "title": "Required document access missing!",
                "content": "Make sure you have not edited or removed any required document access."
            },
            "ErrDocOwnerFailed": "You need to have edit access to the document!"
        },
        "LivemapperService": {
            "ErrStreamFailed": "Failed to stream Map data!",
            "ErrMarkerFailed": "Failed to create/ update/ delete marker!"
        },
        "NotificatorService": {
            "ErrFailedRequest": "Failed to load notifications data!",
            "ErrFailedStream": "Failed to stream notifications!"
        },
        "RectorService": {
            "ErrFailedQuery": "Failed to get/ update control panel data!",
            "ErrInvalidRequest": "Invalid role action requested!",
            "ErrNoPermission": "No permission to create/ change/ delete role!",
            "ErrRoleAlreadyExists": "Role already exists!",
            "ErrOwnRoleDeletion": "Can't delete your own role!",
            "ErrInvalidPerms": "Failed to update role permissions!",
            "ErrInvalidAttrs": "Failed to update role attributes!",
            "ErrInvalidJPQuickButton": "Invalid quick access button found!"
        },
        "CentrumService": {
            "ErrFailedQuery": "Failed to get/update dispatch center data!",
            "ErrNotPartOfDispatch": "You are not part of this dispatch!",
            "ErrNotOnDuty": {
                "title": "You are not on duty!",
                "content": "Make sure you are on duty."
            },
            "ErrModeForbidsAction": {
                "title": "Dispatch center forbids this!",
                "content": "Please contact the dispatch center."
            },
            "ErrDispatchAlreadyCompleted": {
                "title": "Dispatch already in completed state!",
                "content": "You can't accept/decline completed dispatches."
            },
            "ErrNotPartOfUnit": "You are not part of this unit!",
            "ErrStaticUnit": "Can't update a static unit's status to be available!"
        },
        "general": {
            "internal_error": {
                "title": "Internal server error",
                "content": "An internal server error has occured. Please try again."
            }
        },
        "JobsService": {
            "ErrFailedQuery": "Failed to get job data!"
        }
    },
    "system": {
        "update_available": {
            "title": "New FiveNet version available ({version})!",
            "content": "To continue using FiveNet, you need to reload the page if you currently can."
        },
        "streamer_mode": {
            "title": "Streamer mode enabled!",
            "description": "To view this, you must disable streamer mode in your user settings."
        },
        "not_supported_on_tablet": {
            "title": "This function isn't supported when using the tablet. Please use your browser to do this!"
        }
    },
    "enums": {
        "docstore": {
            "AccessLevel": {
                "UNSPECIFIED": "Unspecified",
                "BLOCKED": "Blocked",
                "VIEW": "View",
                "COMMENT": "Comment",
                "ACCESS": "Access",
                "EDIT": "Edit",
                "STATUS": "Status"
            },
            "DocReference": {
                "UNSPECIFIED": "Unspecified",
                "LINKED": "links",
                "SOLVES": "solves",
                "CLOSES": "closes",
                "DEPRECATES": "deprecates"
            },
            "DocRelation": {
                "UNSPECIFIED": "Unspecified",
                "MENTIONED": "mentioned",
                "TARGETS": "targets",
                "CAUSED": "caused"
            },
            "DocActivityType": {
                "CREATED": "Document Created",
                "STATUS_OPEN": "Document opened",
                "STATUS_CLOSED": "Document closed",
                "UPDATED": "Document updated",
                "RELATIONS_UPDATED": "Document Relations updated",
                "REFERENCES_UPDATED": "Document References updated",
                "ACCESS_UPDATED": "Document Access updated",
                "OWNER_CHANGED": "Document Owner changed",
                "DELETED": "Document deleted",
                "REQUESTED_ACCESS": "Document access requested",
                "REQUESTED_CLOSURE": "Document closure requested",
                "REQUESTED_UPDATE": "Document update requested",
                "REQUESTED_DELETION": "Document deletion requested",
                "COMMENT_ADDED": "Comment added",
                "COMMENT_UPDATED": "Comment updated",
                "COMMENT_DELETED": "Comment deleted",
                "UNSPECIFIED": "Unspecified",
                "REQUESTED_OWNER_CHANGE": "Document owner change requested",
                "REQUESTED_OPENING": "Document open requested"
            }
        },
        "centrum": {
            "CentrumMode": {
                "UNSPECIFIED": "Unspecified Mode",
                "MANUAL": "Manual Mode",
                "CENTRAL_COMMAND": "Central Command Mode",
                "AUTO_ROUND_ROBIN": "Automatic Mode: Round Robin",
                "SIMPLIFIED": "Simplified Mode"
            },
            "StatusDispatch": {
                "UNSPECIFIED": "Unspecified",
                "NEW": "New",
                "UNASSIGNED": "Unassigned",
                "UPDATED": "Updated",
                "UNIT_ASSIGNED": "Unit assigned",
                "UNIT_UNASSIGNED": "Unit unassigned",
                "EN_ROUTE": "En Route",
                "ON_SCENE": "On Scene",
                "NEED_ASSISTANCE": "Need Assistance",
                "COMPLETED": "Abgeschlossen",
                "CANCELLED": "Abgebrochen",
                "ARCHIVED": "Archived",
                "UNIT_ACCEPTED": "Unit accepted Dispatch",
                "UNIT_DECLINED": "Unit declined Dispatch"
            },
            "StatusUnit": {
                "UNSPECIFIED": "Unspecified",
                "USER_ADDED": "Member added",
                "USER_REMOVED": "Member removed",
                "UNAVAILABLE": "Unavailable",
                "AVAILABLE": "Available",
                "ON_BREAK": "On Break",
                "BUSY": "Busy",
                "UNKNOWN": "Unknown"
            },
            "DispatchReferenceType": {
                "UNSPECIFIED": "Unspecified",
                "REFERENCED": "Referenced",
                "DUPLICATED_BY": "Duplicated by",
                "DUPLICATE_OF": "Duplicates"
            }
        },
        "livemap": {
            "MarkerType": {
                "UNSPECIFIED": "Unspecified",
                "DOT": "Dot",
                "CIRCLE": "Circle",
                "ICON": "Icon"
            }
        },
        "jobs": {
            "ConductType": {
                "UNSPECIFIED": "Unspecified",
                "NEUTRAL": "Neutral",
                "POSITIVE": "Positive",
                "NEGATIVE": "Negative",
                "WARNING": "Warning",
                "SUSPENSION": "Suspension",
                "NOTE": "Note"
            },
            "JobsUserActivityType": {
                "UNSPECIFIED": "Unspecified",
                "ABSENCE_DATE": "Absence Date",
                "FIRED": "Fired",
                "HIRED": "Hired",
                "PROMOTED": "Promoted",
                "DEMOTED": "Demoted"
            }
        },
        "qualifications": {
            "AccessLevel": {
                "UNSPECIFIED": "Unspecified",
                "BLOCKED": "Blocked",
                "VIEW": "View",
                "REQUEST": "Request",
                "TAKE": "Take",
                "GRADE": "Grade",
                "MANAGE": "Manage",
                "EDIT": "Edit"
            },
            "ResultStatus": {
                "UNSPECIFIED": "Unspecified",
                "PENDING": "Pending",
                "FAILED": "Failed",
                "SUCCESSFUL": "Successful"
            },
            "RequestStatus": {
                "UNSPECIFIED": "Unspecified",
                "PENDING": "Pending",
                "DENIED": "Denied",
                "ACCEPTED": "Accepted"
            }
        },
        "rector": {
            "UserInfoSyncUnemployedMode": {
                "GIVE_ROLE": "Give Role",
                "KICK": "Kick"
            }
        }
    },
    "commandpalette": {
        "empty": {
            "title": "No results found.",
            "content": "We couldn't find anything with that term. Please try again."
        },
        "categories": {
            "general": "General",
            "navigation": "Navigation"
        },
        "footer": "Type {key1} for citizens, {key2} for documents search."
    },
    "zodI18n": {
        "custom": {
            "duration": {
                "invalid": "Invalid duration format, must be in format of \"1.23s\" and be at least \"0.01s\""
            },
            "filelist": {
                "required": "File must be provided",
                "wrong_file_type": "File must be one of the valid file types: {types}",
                "size_too_big": "File must be less than {size}MB"
            }
        }
    }
}<|MERGE_RESOLUTION|>--- conflicted
+++ resolved
@@ -1363,11 +1363,7 @@
             },
             "ManageCitizenAttributes": {
                 "key": "Manage Citizen Attributes",
-<<<<<<< HEAD
-                "description": "Manage citizens attributes in their profiles."
-=======
                 "description": "Create, update and delete citizens attributes."
->>>>>>> dbac614f
             }
         },
         "CompletorService": {
