--- conflicted
+++ resolved
@@ -255,10 +255,7 @@
 	}
 
 	tRoles := table.FivenetRbacRoles
-<<<<<<< HEAD
-=======
-
->>>>>>> 38191292
+
 	stmt := tRoles.
 		DELETE().
 		WHERE(
