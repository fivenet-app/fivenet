--- conflicted
+++ resolved
@@ -2,15 +2,9 @@
   "dev": {
     "repoUrl": "https://fivenet.github.io/charts",
     "chartName": "fivenet",
-<<<<<<< HEAD
-    "chartVersion": "0.19.7",
-    "appVersion": "sha-ea4bd77",
-    "publishedAt": "2025-07-19T18:39:49Z"
-=======
     "chartVersion": "0.20.1",
     "appVersion": "sha-f802cb8",
     "publishedAt": "2025-07-31T12:02:28Z"
->>>>>>> cefba654
   },
   "stable": {
     "repoUrl": "https://fivenet.github.io/charts",
