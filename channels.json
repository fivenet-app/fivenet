{
  "dev": {
    "repoUrl": "https://fivenet.github.io/charts",
    "chartName": "fivenet",
    "chartVersion": "0.18.3",
<<<<<<< HEAD
    "appVersion": "sha-ccc68d8",
    "publishedAt": "2025-07-18T18:50:34Z"
=======
    "appVersion": "sha-0066758",
    "publishedAt": "2025-07-18T18:20:15Z"
>>>>>>> d5d1eaad
  },
  "stable": {
    "repoUrl": "https://fivenet.github.io/charts",
    "chartName": "fivenet",
    "chartVersion": "0.18.3",
    "appVersion": "v2025.7.0",
    "publishedAt": "2025-07-16T11:36:10Z"
  }
}<|MERGE_RESOLUTION|>--- conflicted
+++ resolved
@@ -3,13 +3,8 @@
     "repoUrl": "https://fivenet.github.io/charts",
     "chartName": "fivenet",
     "chartVersion": "0.18.3",
-<<<<<<< HEAD
-    "appVersion": "sha-ccc68d8",
-    "publishedAt": "2025-07-18T18:50:34Z"
-=======
     "appVersion": "sha-0066758",
     "publishedAt": "2025-07-18T18:20:15Z"
->>>>>>> d5d1eaad
   },
   "stable": {
     "repoUrl": "https://fivenet.github.io/charts",
